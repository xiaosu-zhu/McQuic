# User-defined paths
.vscode/
*ckpt*
*.mdb
metadata.json
*.mcquic
*.mcq
saved/
tmp/
wandb/
*.tsv
valid/
version1/
last_checkpoint/
slurm-*.err
slurm-*.out
generation_saved*/
compressor/
clic/
<<<<<<< HEAD
new_tokenizer/
=======
*.pth
>>>>>>> 8319247c

# Byte-compiled / optimized / DLL files
__pycache__/
*.py[cod]
*$py.class

# C extensions
*.so

# Distribution / packaging
.Python
build/
develop-eggs/
dist/
downloads/
eggs/
.eggs/
lib/
lib64/
parts/
sdist/
var/
wheels/
pip-wheel-metadata/
share/python-wheels/
*.egg-info/
.installed.cfg
*.egg
MANIFEST

# PyInstaller
#  Usually these files are written by a python script from a template
#  before PyInstaller builds the exe, so as to inject date/other infos into it.
*.manifest
*.spec

# Installer logs
pip-log.txt
pip-delete-this-directory.txt

# Unit test / coverage reports
htmlcov/
.tox/
.nox/
.coverage
.coverage.*
.cache
nosetests.xml
coverage.xml
*.cover
*.py,cover
.hypothesis/
.pytest_cache/

# Translations
*.mo
*.pot

# Django stuff:
*.log
local_settings.py
db.sqlite3
db.sqlite3-journal

# Flask stuff:
instance/
.webassets-cache

# Scrapy stuff:
.scrapy

# Sphinx documentation
docs/_build/

# PyBuilder
target/

# Jupyter Notebook
.ipynb_checkpoints

# IPython
profile_default/
ipython_config.py

# pyenv
.python-version

# pipenv
#   According to pypa/pipenv#598, it is recommended to include Pipfile.lock in version control.
#   However, in case of collaboration, if having platform-specific dependencies or dependencies
#   having no cross-platform support, pipenv may install dependencies that don't work, or not
#   install all needed dependencies.
#Pipfile.lock

# PEP 582; used by e.g. github.com/David-OConnor/pyflow
__pypackages__/

# Celery stuff
celerybeat-schedule
celerybeat.pid

# SageMath parsed files
*.sage.py

# Environments
.env
.venv
env/
venv/
ENV/
env.bak/
venv.bak/

# Spyder project settings
.spyderproject
.spyproject

# Rope project settings
.ropeproject

# mkdocs documentation
/site

# mypy
.mypy_cache/
.dmypy.json
dmypy.json

# Pyre type checker
.pyre/

tmp/<|MERGE_RESOLUTION|>--- conflicted
+++ resolved
@@ -17,11 +17,8 @@
 generation_saved*/
 compressor/
 clic/
-<<<<<<< HEAD
 new_tokenizer/
-=======
 *.pth
->>>>>>> 8319247c
 
 # Byte-compiled / optimized / DLL files
 __pycache__/
