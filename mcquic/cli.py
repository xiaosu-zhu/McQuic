--- conflicted
+++ resolved
@@ -15,11 +15,6 @@
 from mcquic.utils import versionCheck
 from mcquic.utils.specification import File
 from mcquic.utils.vision import DeTransform
-<<<<<<< HEAD
-from mcquic.rans import RansEncoder, RansDecoder
-
-=======
->>>>>>> cada84e9
 
 MODELS_URL = "https://github.com/xiaosu-zhu/McQuic/releases/download/generic/"
 
@@ -132,44 +127,22 @@
     # [c, h, w]
     image = (image - 0.5) * 2
 
-<<<<<<< HEAD
-    encoder = RansEncoder()
-
-    with model.readyForCoding() as cdfs:
-        codes, size = model.encode(image[None, ...])
-        binaries, headers = model.compress(encoder, codes, size, cdfs)
-
-    # Since there's only one image, we directly pick the first item.
-    return File(headers[0], binaries[0])
-=======
     with model.readyForCoding() as cdfs:
         _, binaries, headers = model.compress(image[None, ...], cdfs)
 
     # List of each level binary, FileHeader
     return File(binaries[0], headers[0])
->>>>>>> cada84e9
 
 
 def decompressImage(sourceFile: File, model: BaseCompressor) -> torch.Tensor:
 
     binaries = sourceFile.Content
 
-<<<<<<< HEAD
-    decoder = RansDecoder()
-
-    with model.readyForCoding() as cdfs:
-        # append it to list to make batch-size = 1.
-        codes, imageSize = model.decompress(decoder, [binaries], cdfs, [sourceFile.FileHeader])
-        # [1, c, h, w]
-        restored = model.decode(codes, imageSize)
-
-=======
     with model.readyForCoding() as cdfs:
         # append it to list to make batch-size = 1.
         # [1, c, h, w]
         restored = model.decompress([binaries], cdfs, [sourceFile.FileHeader])
 
->>>>>>> cada84e9
     # [c, h, w]
     return DeTransform()(restored[0])
 
