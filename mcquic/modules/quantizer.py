import math
from typing import Callable, Dict, List, Tuple, Union

import torch
from torch import nn
import torch.distributed as dist
import torch.nn.functional as F

from mcquic.modules.entropyCoder import EntropyCoder
from mcquic.nn.base import LowerBound
from mcquic.utils.specification import CodeSize
from mcquic import Consts
from mcquic.rans import RansEncoder, RansDecoder


class BaseQuantizer(nn.Module):
    def __init__(self, m: int, k: List[int]):
        super().__init__()
        self._entropyCoder = EntropyCoder(m, k)
        self._m = m
        self._k = k

    def encode(self, x: torch.Tensor) -> List[torch.Tensor]:
        raise NotImplementedError

    def decode(self, codes: List[torch.Tensor]) -> torch.Tensor:
        raise NotImplementedError

    @torch.jit.ignore
    def readyForCoding(self):
        return self._entropyCoder.readyForCoding()

    def reAssignCodebook(self) -> torch.Tensor:
        raise NotImplementedError

    def syncCodebook(self):
        raise NotImplementedError

    @property
    @torch.jit.unused
    def Freq(self):
        return self._entropyCoder.Freq

<<<<<<< HEAD
    @torch.jit.ignore
    def compress(self, encoder: RansEncoder, codes: List[torch.Tensor], cdfs: List[List[List[int]]]) -> Tuple[List[List[bytes]], List[CodeSize]]:
=======
    def compress(self, x: torch.Tensor, cdfs: List[List[List[int]]]) -> Tuple[List[torch.Tensor], List[List[bytes]], List[CodeSize]]:
        codes = self.encode(x)

>>>>>>> 9a43f34a
        # List of binary, len = n, len(binaries[0]) = level
        binaries, codeSize = self._entropyCoder.compress(encoder, codes, cdfs)
        return binaries, codeSize

    def _validateCode(self, refCodes: List[torch.Tensor], decompressed: List[torch.Tensor]):
        for code, restored in zip(refCodes, decompressed):
            if torch.any(code != restored):
                raise RuntimeError("Got wrong decompressed result from entropy coder.")

<<<<<<< HEAD
    @torch.jit.ignore
    def decompress(self, decoder: RansDecoder, binaries: List[List[bytes]], codeSize: List[CodeSize], cdfs: List[List[List[int]]]) -> List[torch.Tensor]:
        return self._entropyCoder.decompress(decoder, binaries, codeSize, cdfs)
=======
    def decompress(self, binaries: List[List[bytes]], codeSize: List[CodeSize], cdfs: List[List[List[int]]]) -> torch.Tensor:
        decompressed = self._entropyCoder.decompress(binaries, codeSize, cdfs)
        # self._validateCode(codes, decompressed)
        return self.decode(decompressed)
>>>>>>> 9a43f34a


# NOTE: You may notice the quantizer implemented here is different with README.md
#       After some tests, I find some strange behavior if `k` is not placed in the last dim.
#       Generally, although code is neat and output is same as here,
#         training with README's implementation will cause loss become suddenly NAN after a few epoches.
class _multiCodebookQuantization(nn.Module):
    def __init__(self, codebook: nn.Parameter, permutationRate: float = 0.15):
        super().__init__()
        self._m, self._k, self._d = codebook.shape
        self._codebook = codebook
        self._scale = math.sqrt(self._k)
        self._temperature = nn.Parameter(torch.ones((self._m, 1, 1, 1)))
        self._bound = LowerBound(Consts.Eps)
        self._permutationRate = permutationRate

    def reAssignCodebook(self, freq: torch.Tensor)-> torch.Tensor:
        codebook = self._codebook.clone().detach()
        freq = freq.to(self._codebook.device).clone().detach()
        #       [k, d],        [k]
        for m, (codebookGroup, freqGroup) in enumerate(zip(self._codebook, freq)):
            neverAssigned = codebookGroup[freqGroup < 1]
            if len(neverAssigned) > self._k // 2:
                mask = torch.zeros((len(neverAssigned), ), dtype=torch.long, device=self._codebook.device)
                maskIdx = torch.randperm(len(mask))[self._k // 2:]
                mask[maskIdx] = 1
                freqGroup[freqGroup < 1] = mask
                neverAssigned = codebookGroup[freqGroup < 1]
            argIdx = torch.argsort(freqGroup, descending=True)[:(self._k - len(neverAssigned))]
            fullAssigned = codebookGroup[argIdx]
            selectedIdx = torch.randperm(len(fullAssigned))[:len(neverAssigned)]
            codebook.data[m, freqGroup < 1] = fullAssigned[selectedIdx]
        # [m, k] bool
        diff = ((codebook - self._codebook) ** 2).sum(-1) > 1e-6
        proportion = diff.flatten()
        self._codebook.data.copy_(codebook)
        return proportion

    def syncCodebook(self):
        # codebook = self._codebook.clone().detach()
        dist.broadcast(self._codebook, 0)

    @torch.jit.export
    def encode(self, x: torch.Tensor) -> torch.Tensor:
        # [n, m, h, w, k]
        distance = self._distance(x)
        # [n, m, h, w, k] -> [n, m, h, w]
        code = distance.argmin(-1)
        #      [n, m, h, w]
        return code

    # NOTE: ALREADY CHECKED CONSISTENCY WITH NAIVE IMPL.
    @torch.jit.export
    def _distance(self, x: torch.Tensor) -> torch.Tensor:
        n, _, h, w = x.shape
        # [n, m, d, h, w]
        x = x.reshape(n, self._m, self._d, h, w)

        # [n, m, 1, h, w]
        x2 = (x ** 2).sum(2, keepdim=True)

        # [m, k, 1, 1]
        c2 = (self._codebook ** 2).sum(-1, keepdim=True)[..., None]
        # [n, m, d, h, w] * [m, k, d] -sum-> [n, m, k, h, w]
        inter = torch.einsum("nmdhw,mkd->nmkhw", x, self._codebook)
        # [n, m, k, h, w]
        distance = x2 + c2 - 2 * inter
        # IMPORTANT to move k to last dim --- PLEASE SEE NOTE.
        # [n, m, h, w, k]
        return distance.permute(0, 1, 3, 4, 2)

    def _logit(self, x: torch.Tensor) -> torch.Tensor:
        logit = -1 * self._distance(x)
        return logit / self._scale

    def _sample(self, x: torch.Tensor, temperature: float):
        # [n, m, h, w, k] * [m, 1, 1, 1]
        logit = self._logit(x) * self._bound(self._temperature)

        # It causes training unstable
        # leave to future tests.
        # add random mask to pick a different index.
        # [n, m, h, w]
        # needPerm = torch.rand_like(logit[..., 0]) < self._permutationRate * rateScale
        # target will set to zero (one of k) but don't break gradient
        # mask = F.one_hot(torch.randint(self._k, (needPerm.sum(), ), device=logit.device), num_classes=self._k).float() * logit[needPerm]
        # logit[needPerm] -= mask.detach()

        # NOTE: STE: code usage is very low; RelaxedOneHotCat: Doesn't have STE trick
        # So reverse back to F.gumbel_softmax
        # posterior = OneHotCategoricalStraightThrough(logits=logit / temperature)
        # [n, m, k, h, w]
        # sampled = posterior.rsample(())

        sampled = F.gumbel_softmax(logit, temperature, True)

        # It causes training unstable
        # leave to future tests.
        # sampled = gumbelArgmaxRandomPerturb(logit, self._permutationRate * rateScale, temperature)
        return sampled, logit

    def forward(self, x: torch.Tensor):
        if torch.jit.is_scripting():
            return self.encode(x)
        sample, logit = self._sample(x, 1.0)
        # [n, m, h, w, 1]
        code = logit.argmax(-1, keepdim=True)
        # [n, m, h, w, k]
        oneHot = torch.zeros_like(logit).scatter_(-1, code, 1)
        # [n, m, h, w, k]
        return sample, code[..., 0], oneHot, logit


class _multiCodebookDeQuantization(nn.Module):
    def __init__(self, codebook: nn.Parameter):
        super().__init__()
        self._m, self._k, self._d = codebook.shape
        self._codebook = codebook
        self.register_buffer("_ix", torch.arange(self._m), persistent=False)

    @torch.jit.export
    def decode(self, code: torch.Tensor) -> torch.Tensor:
        # codes: [n, m, h, w]
        n, _, h, w = code.shape
        # [n, h, w, m]
        code = code.permute(0, 2, 3, 1)
        # use codes to index codebook (m, k, d) ==> [n, h, w, m, k] -> [n, c, h, w]
        ix = self._ix.expand_as(code)
        # [n, h, w, m, d]
        indexed = self._codebook[ix, code]
        # [n, c, h, w]
        return indexed.reshape(n, h, w, -1).permute(0, 3, 1, 2)

    # NOTE: ALREADY CHECKED CONSISTENCY WITH NAIVE IMPL.
    @torch.jit.export
    def forward(self, sample: torch.Tensor):
<<<<<<< HEAD
        if torch.jit.is_scripting():
            return self.decode(sample)
=======
>>>>>>> 9a43f34a
        n, _, h, w, _ = sample.shape
        # [n, m, h, w, k, 1], [m, 1, 1, k, d] -sum-> [n, m, h, w, d] -> [n, m, d, h, w] -> [n, c, h, w]
        return torch.einsum("nmhwk,mkd->nmhwd", sample, self._codebook).permute(0, 1, 4, 2, 3).reshape(n, -1, h, w)


class _quantizerEncoder(nn.Module):
    """
    Default structure:
    ```plain
        x [H, W]
        | `latentStageEncoder`
        z [H/2 , W/2] -------╮
        | `quantizationHead` | `latentHead`
        q [H/2, W/2]         z [H/2, w/2]
        |                    |
        ├-`subtract` --------╯
        residual for next level
    ```
    """

    def __init__(self, quantizer: _multiCodebookQuantization, dequantizer: _multiCodebookDeQuantization, latentStageEncoder: nn.Module, quantizationHead: nn.Module, latentHead: Union[None, nn.Module]):
        super().__init__()
        self._quantizer = quantizer
        self._dequantizer = dequantizer
        self._latentStageEncoder = latentStageEncoder
        self._quantizationHead = quantizationHead
        self._latentHead = latentHead

    def syncCodebook(self):
        self._quantizer.syncCodebook()

    def reAssignCodebook(self, freq: torch.Tensor) -> torch.Tensor:
        return self._quantizer.reAssignCodebook(freq)

    @torch.jit.export
    def encode(self, x: torch.Tensor):
        # [h, w] -> [h/2, w/2]
        z = self._latentStageEncoder(x)
        code = self._quantizer.encode(self._quantizationHead(z))
        if self._latentHead is None:
            return None, code
        z = self._latentHead(z)
        #      ↓ residual,                         [n, m, h, w]
        return z - self._dequantizer.decode(code), code

    def forward(self, x: torch.Tensor):
        if torch.jit.is_scripting():
            return self.encode(x)
        # [h, w] -> [h/2, w/2]
        z = self._latentStageEncoder(x)
        q, code, oneHot, logit = self._quantizer(self._quantizationHead(z))
        if self._latentHead is None:
            return q, None, code, oneHot, logit
        z = self._latentHead(z)
        #         ↓ residual
        return q, z - self._dequantizer(q), code, oneHot, logit

class _quantizerDecoder(nn.Module):
    """
    Default structure:
    ```plain
        q [H/2, W/2]            formerLevelRestored [H/2, W/2]
        | `dequantizaitonHead`  | `sideHead`
        ├-`add` ----------------╯
        xHat [H/2, W/2]
        | `restoreHead`
        nextLevelRestored [H, W]
    ```
    """

    def __init__(self, dequantizer: _multiCodebookDeQuantization, dequantizationHead: nn.Module, sideHead: Union[None, nn.Module], restoreHead: nn.Module):
        super().__init__()
        self._dequantizer =  dequantizer
        self._dequantizationHead =  dequantizationHead
        self._sideHead =  sideHead
        self._restoreHead =  restoreHead

    #                [n, m, h, w]
    @torch.jit.export
    def decode(self, code: torch.Tensor, formerLevel: Union[None, torch.Tensor]):
        q = self._dequantizationHead(self._dequantizer.decode(code))
        if formerLevel is not None and self._sideHead is not None:
            xHat = q + self._sideHead(formerLevel)
        else:
            xHat = q
        return self._restoreHead(xHat)

    @torch.jit.ignore
    def forward(self, q: torch.Tensor, formerLevel: Union[None, torch.Tensor]):
        if torch.jit.is_scripting():
            return self.decode(q, formerLevel)
        q = self._dequantizationHead(self._dequantizer(q))
        if self._sideHead is not None:
            xHat = q + self._sideHead(formerLevel)
        else:
            xHat = q
        return self._restoreHead(xHat)


class UMGMQuantizer(BaseQuantizer):
    _components = [
        "latentStageEncoder",
        "quantizationHead",
        "latentHead",
        "dequantizationHead",
        "sideHead",
        "restoreHead"
    ]
    def __init__(self, channel: int, m: int, k: Union[int, List[int]], components: Dict[str, Callable[[], nn.Module]]):
        if isinstance(k, int):
            k = [k]
        super().__init__(m, k)
        componentFns = [components[key] for key in self._components]
        latentStageEncoderFn, quantizationHeadFn, latentHeadFn, dequantizationHeadFn, sideHeadFn, restoreHeadFn = componentFns

        encoders = list()
        decoders = list()

        for i, ki in enumerate(k):
            latentStageEncoder = latentStageEncoderFn()
            quantizationHead = quantizationHeadFn()
            latentHead = latentHeadFn() if i < len(k) - 1 else None
            dequantizationHead = dequantizationHeadFn()
            sideHead = sideHeadFn() if i < len(k) - 1 else None
            restoreHead = restoreHeadFn()
            codebook = nn.Parameter(nn.init.normal_(torch.empty(m, ki, channel // m), std=math.sqrt(2 / (5 * channel / m))))
            quantizer = _multiCodebookQuantization(codebook)
            dequantizer = _multiCodebookDeQuantization(codebook)
            encoders.append(_quantizerEncoder(quantizer, dequantizer, latentStageEncoder, quantizationHead, latentHead))
            decoders.append(_quantizerDecoder(dequantizer, dequantizationHead, sideHead, restoreHead))

<<<<<<< HEAD
        self._encoders: nn.ModuleList[QuantizerEncoder] = nn.ModuleList(encoders)
        self._decoders: nn.ModuleList[QuantizerDecoder] = nn.ModuleList(decoders)
=======
        self._encoders: nn.ModuleList[_quantizerEncoder] = nn.ModuleList(encoders)
        self._decoders: nn.ModuleList[_quantizerDecoder] = nn.ModuleList(decoders)
>>>>>>> 9a43f34a

    @torch.jit.export
    def encode(self, x: torch.Tensor) -> List[torch.Tensor]:
        codes = list()
        for encoder in self._encoders:
            x, code = encoder.encode(x)
            #            [n, m, h, w]
            codes.append(code)
        # lv * [n, m, h, w]
        return codes

    @torch.jit.export
    def decode(self, codes: List[torch.Tensor]) -> torch.Tensor:
        formerLevel = None
        for i, decoder in enumerate(self._decoders[::-1]):
            code = codes[len(self._k) - i - 1]
            formerLevel = decoder.decode(code, formerLevel)
        return formerLevel

    def reAssignCodebook(self) -> torch.Tensor:
        freqs = self.Freq
        reassigned: List[torch.Tensor] = list()
        for encoder, freq in zip(self._encoders, freqs):
            # freq: [m, ki]
            reassigned.append(encoder.reAssignCodebook(freq))
        return torch.cat(reassigned).float().mean()

    def syncCodebook(self):
        dist.barrier()
        for encoder in self._encoders:
            encoder.syncCodebook()

    def forward(self, x: torch.Tensor):
        if torch.jit.is_scripting():
            codes = self.encode(x)
            restored = self.decode(codes)
            return restored
        quantizeds = list()
        codes = list()
        oneHots = list()
        logits = list()
        for encoder in self._encoders:
            #          ↓ residual
            quantized, x, code, oneHot, logit = encoder(x)
            # [n, c, h, w]
            quantizeds.append(quantized)
            # [n, m, h, w]
            codes.append(code)
            # [n, m, h, w, k]
            oneHots.append(oneHot)
            # [n, m, h, w, k]
            logits.append(logit)
        formerLevel = None
        for decoder, quantized in zip(self._decoders[::-1], quantizeds[::-1]):
            # ↓ restored
            formerLevel = decoder(quantized, formerLevel)

        # update freq in entropy coder
        self._entropyCoder(oneHots)

        return formerLevel, codes, logits<|MERGE_RESOLUTION|>--- conflicted
+++ resolved
@@ -41,14 +41,9 @@
     def Freq(self):
         return self._entropyCoder.Freq
 
-<<<<<<< HEAD
-    @torch.jit.ignore
-    def compress(self, encoder: RansEncoder, codes: List[torch.Tensor], cdfs: List[List[List[int]]]) -> Tuple[List[List[bytes]], List[CodeSize]]:
-=======
     def compress(self, x: torch.Tensor, cdfs: List[List[List[int]]]) -> Tuple[List[torch.Tensor], List[List[bytes]], List[CodeSize]]:
         codes = self.encode(x)
 
->>>>>>> 9a43f34a
         # List of binary, len = n, len(binaries[0]) = level
         binaries, codeSize = self._entropyCoder.compress(encoder, codes, cdfs)
         return binaries, codeSize
@@ -58,16 +53,10 @@
             if torch.any(code != restored):
                 raise RuntimeError("Got wrong decompressed result from entropy coder.")
 
-<<<<<<< HEAD
-    @torch.jit.ignore
-    def decompress(self, decoder: RansDecoder, binaries: List[List[bytes]], codeSize: List[CodeSize], cdfs: List[List[List[int]]]) -> List[torch.Tensor]:
-        return self._entropyCoder.decompress(decoder, binaries, codeSize, cdfs)
-=======
     def decompress(self, binaries: List[List[bytes]], codeSize: List[CodeSize], cdfs: List[List[List[int]]]) -> torch.Tensor:
         decompressed = self._entropyCoder.decompress(binaries, codeSize, cdfs)
         # self._validateCode(codes, decompressed)
         return self.decode(decompressed)
->>>>>>> 9a43f34a
 
 
 # NOTE: You may notice the quantizer implemented here is different with README.md
@@ -204,11 +193,6 @@
     # NOTE: ALREADY CHECKED CONSISTENCY WITH NAIVE IMPL.
     @torch.jit.export
     def forward(self, sample: torch.Tensor):
-<<<<<<< HEAD
-        if torch.jit.is_scripting():
-            return self.decode(sample)
-=======
->>>>>>> 9a43f34a
         n, _, h, w, _ = sample.shape
         # [n, m, h, w, k, 1], [m, 1, 1, k, d] -sum-> [n, m, h, w, d] -> [n, m, d, h, w] -> [n, c, h, w]
         return torch.einsum("nmhwk,mkd->nmhwd", sample, self._codebook).permute(0, 1, 4, 2, 3).reshape(n, -1, h, w)
@@ -340,13 +324,8 @@
             encoders.append(_quantizerEncoder(quantizer, dequantizer, latentStageEncoder, quantizationHead, latentHead))
             decoders.append(_quantizerDecoder(dequantizer, dequantizationHead, sideHead, restoreHead))
 
-<<<<<<< HEAD
-        self._encoders: nn.ModuleList[QuantizerEncoder] = nn.ModuleList(encoders)
-        self._decoders: nn.ModuleList[QuantizerDecoder] = nn.ModuleList(decoders)
-=======
         self._encoders: nn.ModuleList[_quantizerEncoder] = nn.ModuleList(encoders)
         self._decoders: nn.ModuleList[_quantizerDecoder] = nn.ModuleList(decoders)
->>>>>>> 9a43f34a
 
     @torch.jit.export
     def encode(self, x: torch.Tensor) -> List[torch.Tensor]:
