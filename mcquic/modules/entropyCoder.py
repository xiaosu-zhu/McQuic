--- conflicted
+++ resolved
@@ -137,11 +137,7 @@
                 cdfSizes = [ki + 2] * m
                 # [m, h, w]
                 offsets = torch.zeros_like(codePerImage).flatten().int().tolist()
-<<<<<<< HEAD
-                binary: bytes = encoder.encode_with_indexes(codePerImage.flatten().int().tolist(), idx, cdf, cdfSizes, offsets)
-=======
                 binary: bytes = self.encooder.encode_with_indexes(codePerImage.flatten().int().tolist(), idx, cdf, cdfSizes, offsets)
->>>>>>> cada84e9
                 compressed[i].append(binary)
         return compressed, [CodeSize(m, heights, widths, self._k) for _ in range(n)]
 
