--- conflicted
+++ resolved
@@ -709,13 +709,10 @@
             nn.SiLU(), nn.Linear(hidden_size, 2 * hidden_size)
         )
 
-<<<<<<< HEAD
         # Zero-out adaLN modulation layers in DiT blocks:
         # nn.init.constant_(self.adaLN_modulation[-1].weight, 0)
         # nn.init.constant_(self.adaLN_modulation[-1].bias, 0)
 
-=======
->>>>>>> 3cd72c18
     def forward(self, x, condition):
         # if hasattr(self, "prototypes"):
         #     # [B, D]
@@ -804,7 +801,6 @@
             ),
         )
 
-<<<<<<< HEAD
         # self._initialize_weights()
 
     # def _initialize_weights(self):
@@ -818,8 +814,6 @@
     #     self.apply(_basic_init)
         # nn.init.zeros_(self.adaLN_modulation[1].weight)
 
-=======
->>>>>>> 3cd72c18
     def forward(
         self,
         x: torch.Tensor,
@@ -931,7 +925,6 @@
         )
         # self.proj_layer = checkpoint_wrapper(ProjLayer(hidden_size, scale_factor=1))
 
-<<<<<<< HEAD
         self._initialize_weights()
 
     def _initialize_weights(self):
@@ -964,8 +957,6 @@
                 if hasattr(self.final_layer.adaLN_modulation[-1], 'bias') and self.final_layer.adaLN_modulation[-1].bias is not None:
                     self.final_layer.adaLN_modulation[-1].bias.data.zero_()
 
-=======
->>>>>>> 3cd72c18
     def random_pos_embed(self, bs, h, w):
         H = W = int(math.sqrt(self.num_patches))
         # [H, W, D]
