--- conflicted
+++ resolved
@@ -51,19 +51,6 @@
             task = progress.add_task(f"[ Test ]", total=total, progress=f"{now:4d}/{total:4d}", suffix="")
         else:
             task = progress.add_task(f"[ Val@{epoch:4d}]", total=total, progress=f"{now:4d}/{total:4d}", suffix="")
-<<<<<<< HEAD
-
-        ks = self._config.Model.Params["k"]
-
-        for now, (images, stem) in enumerate(valLoader):
-            images = images.to(self._rank, non_blocking=True)
-            codes, imageSize = model.encode(images)
-            binaries, headers = compress(self._encoder, codes, ks, model.qp, imageSize, model.cdfs)
-            codes = decompress(self._decoder, binaries, headers, model.cdfs, images.device)
-            restored = model.decode(codes, imageSize)
-            self._meter(images=self.tensorToImage(images), binaries=binaries, restored=self.tensorToImage(restored), codes=codes, stem=stem)
-            progress.update(task, advance=1, progress=f"{(now + 1):4d}/{total:4d}")
-=======
         with model.readyForCoding() as cdfs:
             for now, (images, stem) in enumerate(valLoader):
                 images = images.to(self._rank, non_blocking=True)
@@ -71,7 +58,6 @@
                 restored = model.decompress(binaries, cdfs, headers)
                 self._meter(images=self.tensorToImage(images), binaries=binaries, restored=self.tensorToImage(restored), codes=codes, stem=stem)
                 progress.update(task, advance=1, progress=f"{(now + 1):4d}/{total:4d}")
->>>>>>> cada84e9
         progress.remove_task(task)
         return self._meter.results(), self._meter.summary()
 
@@ -84,40 +70,6 @@
         else:
             task = progress.add_task(f"[ Spd@{epoch:4d}]", total=100, progress=f"{now:4d}/{100:4d}", suffix="")
 
-<<<<<<< HEAD
-        tensor = torch.rand(10, 3, 768, 512).to(self._rank)
-
-        startEvent = torch.cuda.Event(enable_timing=True)
-        endEvent = torch.cuda.Event(enable_timing=True)
-
-        # warm up
-        for _ in range(10):
-            codes, size = model.encode(tensor)
-            restored = model.decode(codes, size)
-
-        startEvent.record()
-        for _ in range(50):
-            codes, size = model.encode(tensor)
-            # binaries, headers = model.compress(self._encoder, codes, size, model.cdfs)
-            progress.update(task, advance=1, progress=f"{(now + 1):4d}/{100:4d}")
-            now += 1
-        endEvent.record()
-        torch.cuda.synchronize()
-        encoderMs = startEvent.elapsed_time(endEvent)
-
-        startEvent.record()
-        for _ in range(50):
-            # codes, imageSize = model.decompress(self._decoder, binaries, model.cdfs, headers)
-            restored = model.decode(codes, size)
-            progress.update(task, advance=1, progress=f"{(now + 1):4d}/{100:4d}")
-            now += 1
-        endEvent.record()
-        torch.cuda.synchronize()
-        decoderMs = startEvent.elapsed_time(endEvent)
-
-        result = ((50 * 10 * 768 * 512 / 1000) / encoderMs, (50 * 10 * 768 * 512 / 1000) / decoderMs)
-        return result, f"Coding rate: encoder: {result[0]:.2f} Mpps, decoder: {result[1]:.2f} Mpps"
-=======
         with model.readyForCoding() as cdfs:
             tensor = torch.rand(10, 3, 768, 512).to(self._rank)
 
@@ -148,5 +100,4 @@
             decoderMs = startEvent.elapsed_time(endEvent)
 
         result = ((50 * 10 * 768 * 512 / 1000) / encoderMs, (50 * 10 * 768 * 512 / 1000) / decoderMs)
-        return result, f"Coding throughput: encoder: {result[0]:.2f} Mpps, decoder: {result[1]:.2f} Mpps"
->>>>>>> cada84e9
+        return result, f"Coding throughput: encoder: {result[0]:.2f} Mpps, decoder: {result[1]:.2f} Mpps"