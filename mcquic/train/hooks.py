import abc
from enum import Enum
from functools import wraps
from typing import Any, Callable, List, Union, Dict

from vlutils.saver import Saver
from vlutils.base.freqHook import ChainHook
from vlutils.base.registry import Registry
from mcquic.config import General
from mcquic.train.utils import getSaver

from mcquic.utils.registry import HookRegistry
from mcquic.train.trainer import _baseTrainer


class HookType(Enum):
    BeforeRunHook = "beforeRunHook"
    AfterRunHook = "afterRunHook"
    EpochStartHook = "epochStartHook"
    EpochFinishHook = "epochFinishHook"
    StepStartHook = "stepStartHook"
    StepFinishHook = "stepFinishHook"

    def __str__(self):
        return str(self.value)


def hook(hookType: HookType):
    """A decorator that marks a callable as a hook.

    NOTE: Please notice the call signature of hooks must follow example given in Usage.

    Usage:

    ```python
        # To call the hook, the function registered should follow signature below
        # where `step, epcoh` is total train steps and epochs. `trainer` is the trainer instance.
        # All hooks are called after trainer's original methods.
        # It's not recommended to modify trainer in hooks (Only if you really need indeed).
        # Some other arguments may be passed in. Please refer to `mcquic/train/trainer.py:L123` to see what are passed.
        @hook(HookType.xxxhook)
        def someFunction(step: int, epoch: int, trainer: _baseTrainer, *args: Any, logger: Saver, **kwds: Any) -> Any:
            ...

        # For classes, since decorated function is not a instance's method, you should use `@classmethod`.
        # However, this is not recommended and has limitations.
        # Inherit from `XXXHook` is better, which is defined below.
        class SomeClass:
            ...
            @hook(HookType.xxxhook)
            @classmethod
            def someFunction(cls, step: int, epoch: int, trainer: _baseTrainer, *args: Any, logger: Saver, **kwds: Any) -> Any:
                ...
    ```

    Args:
        hookType (HookType): Hook type.
    """
    def _hook(fn: Callable):
        @wraps(fn)
        def _call(*args, **kwargs):
            return fn(*args, **kwargs)
        _call.hookType = hookType
        return _call
    return _hook

<<<<<<< HEAD
"""
Implement hooks by inheriting from one or multiple following classes.
Please refer to below built-in hooks.
"""
=======
# Implement hooks by inheriting one or multiple hook ABCs.
# Please see built-in hooks below as examples
>>>>>>> 5d1b73cd
class BeforeRunHook(abc.ABC):
    @abc.abstractmethod
    def beforeRun(self, step: int, epoch: int, trainer: _baseTrainer, *args: Any, logger: Saver, **kwds: Any) -> Any:
        raise NotImplementedError
class AfterRunHook(abc.ABC):
    @abc.abstractmethod
    def afterRun(self, step: int, epoch: int, trainer: _baseTrainer, *args: Any, logger: Saver, **kwds: Any) -> Any:
        raise NotImplementedError
class EpochStartHook(abc.ABC):
    @abc.abstractmethod
    def epochStart(self, step: int, epoch: int, trainer: _baseTrainer, *args: Any, logger: Saver, **kwds: Any) -> Any:
        raise NotImplementedError
class EpochFinishHook(abc.ABC):
    @abc.abstractmethod
    def epochFinish(self, step: int, epoch: int, trainer: _baseTrainer, *args: Any, logger: Saver, **kwds: Any) -> Any:
        raise NotImplementedError
class StepStartHook(abc.ABC):
    @abc.abstractmethod
    def stepStart(self, step: int, epoch: int, trainer: _baseTrainer, *args: Any, logger: Saver, **kwds: Any) -> Any:
        raise NotImplementedError
class StepFinishHook(abc.ABC):
    @abc.abstractmethod
    def stepFinish(self, step: int, epoch: int, trainer: _baseTrainer, *args: Any, logger: Saver, **kwds: Any) -> Any:
        raise NotImplementedError


<<<<<<< HEAD
# Some built-in hooks START
=======

# Some built-in hooks
>>>>>>> 5d1b73cd
@HookRegistry.register
class DisablePostProcessAfterEpoch(EpochStartHook):
    def __init__(self, epoch: int) -> None:
        super().__init__()
        self._epoch = epoch

    def epochStart(self, step: int, epoch: int, trainer: _baseTrainer, *args: Any, logger: Saver, **kwds: Any) -> Any:
        if epoch > self._epoch > 0:
            trainer._model.PostProcessEnabled = False
            logger.debug(f"Set PostProcessEnabled to `False` at epoch {epoch}.")
        else:
            trainer._model.PostProcessEnabled = True
            logger.debug(f"Set PostProcessEnabled to `True` at epoch {epoch}.")

@HookRegistry.register
class CodebookReassign(EpochFinishHook):
    def __init__(self, freq) -> None:
        super().__init__()
        self._freq = freq

    def epochFinish(self, step: int, epoch: int, trainer: _baseTrainer, *args: Any, logger: Saver, **kwds: Any) -> Any:
        if epoch % self._freq != 0:
            return
        logger.debug("[%s] Start refresh at epoch %4d.", trainer.PrettyStep, epoch)

        reAssignProportion = trainer._model.refresh(trainer.rank)

        logger.debug("[%s] %.2f%% of codebook is re-assigned.", trainer.PrettyStep, reAssignProportion * 100)

        logger.debug("[%s] End refresh at epoch %4d.", trainer.PrettyStep, epoch)

        logger.add_scalar("Stat/ReAssignProportion", reAssignProportion, global_step=step)

<<<<<<< HEAD
# Some built-in hooks END

=======
        
class TrainerLogger(BeforeRunHook, AfterRunHook, EpochStartHook, EpochFinishHook, StepStartHook, StepFinishHook):
    def __init__(self):
        super().__init__()
>>>>>>> 5d1b73cd








        
        
def splitHooks(*hooks: Union[Callable, BeforeRunHook, AfterRunHook, EpochStartHook, EpochFinishHook, StepStartHook, StepFinishHook]) -> Dict[HookType, ChainHook]:
    """Split hooks into beforeRunHook, afterRunHook, epochStartHook, epochFinishHook, stepStartHook, stepFinishHook.

    Args:
        hooks (List[Callable]): Hooks to be split.

    Returns:
        Tuple[ChainHook, ...]: Tuple of hooks.
    """
    allHooks = { k: list() for k in HookType }

    hookToTypeMap = {
        BeforeRunHook: HookType.BeforeRunHook,
        AfterRunHook: HookType.AfterRunHook,
        EpochStartHook: HookType.EpochStartHook,
        EpochFinishHook: HookType.EpochFinishHook,
        StepStartHook: HookType.StepStartHook,
        StepFinishHook: HookType.StepFinishHook
    }

    hookToCallableMap = {
        BeforeRunHook: "beforeRun",
        AfterRunHook: "afterRun",
        EpochStartHook: "epochStart",
        EpochFinishHook: "epochFinish",
        StepStartHook: "stepStart",
        StepFinishHook: "stepFinish"
    }

    for hook in hooks:
        if isinstance(hook, (BeforeRunHook, AfterRunHook, EpochStartHook, EpochFinishHook, StepStartHook, StepFinishHook)):
            for hookClass, hookType in hookToTypeMap.items():
                if isinstance(hook, hookClass):
                    allHooks[hookType].append(getattr(hook, hookToCallableMap[hookClass]))
        elif hasattr(hook, "hookType"):
            allHooks[hook.hookType].append(hook)
        else:
            raise ValueError(f"Unknown hook type of given value `{hook}`.")

    return {
        k: ChainHook(*v) for k, v in allHooks.items()
    }


def getAllBuiltinHooks() -> Dict[HookType, ChainHook]:
    allHooks = list()
    for hook in BuiltInHooks.values():
        if hasattr(hook, "hookType"):
            # A decorated function. Append it directly.
            allHooks.append(hook)
        else:
            # A class-def, create it.
            allHooks.append(hook())
    return splitHooks(*allHooks)


def getAllHooks(otherHooks: List[General]) -> Dict[str, ChainHook]:
    builtInHooks = getAllBuiltinHooks()

    otherHooksToAppend = list()
    for hook in otherHooks:
        hookFn = HookRegistry.get(hook.Key)
        if hasattr(hookFn, "hookType"):
            # A decorated function. Append it directly.
            otherHooksToAppend.append(hookFn)
        else:
            # A class-def, create it.
            otherHooksToAppend.append(hookFn(**hook.Params))
    otherHooksToAppend = splitHooks(*otherHooksToAppend)

    allHooks: Dict[str, ChainHook] = dict()
    for key in builtInHooks.keys():
        allHooks[str(key)] = ChainHook(builtInHooks[key], otherHooksToAppend[key])
    return allHooks<|MERGE_RESOLUTION|>--- conflicted
+++ resolved
@@ -64,15 +64,10 @@
         return _call
     return _hook
 
-<<<<<<< HEAD
 """
-Implement hooks by inheriting from one or multiple following classes.
-Please refer to below built-in hooks.
+Implement hooks by inheriting from one or multiple hook ABCs.
+Please see built-in hooks below as examples.
 """
-=======
-# Implement hooks by inheriting one or multiple hook ABCs.
-# Please see built-in hooks below as examples
->>>>>>> 5d1b73cd
 class BeforeRunHook(abc.ABC):
     @abc.abstractmethod
     def beforeRun(self, step: int, epoch: int, trainer: _baseTrainer, *args: Any, logger: Saver, **kwds: Any) -> Any:
@@ -99,12 +94,7 @@
         raise NotImplementedError
 
 
-<<<<<<< HEAD
 # Some built-in hooks START
-=======
-
-# Some built-in hooks
->>>>>>> 5d1b73cd
 @HookRegistry.register
 class DisablePostProcessAfterEpoch(EpochStartHook):
     def __init__(self, epoch: int) -> None:
@@ -138,25 +128,11 @@
 
         logger.add_scalar("Stat/ReAssignProportion", reAssignProportion, global_step=step)
 
-<<<<<<< HEAD
 # Some built-in hooks END
 
-=======
-        
-class TrainerLogger(BeforeRunHook, AfterRunHook, EpochStartHook, EpochFinishHook, StepStartHook, StepFinishHook):
-    def __init__(self):
-        super().__init__()
->>>>>>> 5d1b73cd
-
-
-
-
-
-
-
-
-        
-        
+
+
+
 def splitHooks(*hooks: Union[Callable, BeforeRunHook, AfterRunHook, EpochStartHook, EpochFinishHook, StepStartHook, StepFinishHook]) -> Dict[HookType, ChainHook]:
     """Split hooks into beforeRunHook, afterRunHook, epochStartHook, epochFinishHook, stepStartHook, stepFinishHook.
 
