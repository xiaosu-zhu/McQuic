import functools
import os
import pathlib
import shutil
from time import sleep
from typing import Callable, Optional, Tuple, Type, Dict, Any
import signal
import threading
import gc
import wandb
import numpy as np
import datetime

import torch
from torchvision.transforms.functional import to_pil_image
from fairscale.optim.grad_scaler import ShardedGradScaler
from torch.utils.data import DataLoader, DistributedSampler
from torch import distributed as dist
from vlutils.base.freqHook import ChainHook
from vlutils.logger import trackingFunctionCalls
from vlutils.base import Restorable, FrequecyHook
from vlutils.runtime import relativePath
from rich import filesize
import torch.nn.functional as F
from fairscale.optim.oss import OSS
from fairscale.nn.data_parallel import ShardedDataParallel as SDP
from fairscale.optim import AdaScale

from mcquic.train.utils import Saver, parseOptimGroup
from mcquic.consts import Consts
from mcquic.loss import Distortion
from mcquic.validate.utils import EMATracker
from mcquic.modules.compound import Compound
from mcquic import Config
from mcquic.modules.compressor import BaseCompressor
from mcquic.validate import Validator
from mcquic.utils import StrPath, totalParameters
from mcquic.data.transforms import getTrainingTransform

from mcquic.train.utils import checkHook, getRichProgress

class _baseGenTrainer(Restorable):
    def __init__(self, config: Config, tmpFile: Optional[StrPath], modelFn: Callable[[], Tuple[BaseCompressor, Distortion]], optimizer: Type[torch.optim.Optimizer], scheduler: Type[torch.optim.lr_scheduler._LRScheduler], saver: Saver, **_):
        super().__init__()
        self.saver = saver

        self.rank = dist.get_rank()

        self.saver.debug("<%s> is located at rank `%d`", self.__class__.__name__, self.rank)
        self.worldSize = dist.get_world_size()
        self.localRank = int(os.environ['LOCAL_RANK'])
        self.config = config

        usingMultiNode = self.worldSize > torch.cuda.device_count()

        self._step = 0

        self._totalStep = config.Train.TotalStep

        # Used for self.PrettyStep
        self.lastFormatted = -1
        self.prettyStep = "......"

        self.transform = getTrainingTransform(gen=True).to(self.localRank)

        self.saver.debug("[%s] Creating model...", self.PrettyStep)
        generator = trackingFunctionCalls(modelFn, self.saver)()


        model = generator.to(self.localRank)
        self.saver.debug("[%s] Model created.", self.PrettyStep)
        self.saver.info("[%s]           Model size: %s", self.PrettyStep, totalParameters(model.parameters()))
        self.saver.info("[%s] Trainable parameters: %s", self.PrettyStep, totalParameters([p for p in model.parameters() if p.requires_grad]))

        self.saver.debug("[%s] Creating optimizer...", self.PrettyStep)
        # optimizer = trackingFunctionCalls(optimizer, self.saver)

        included, excluded = parseOptimGroup(model.named_modules(), model.named_parameters(), (torch.nn.Embedding, ), ['norm', 'pos_embed', 'bias'])

        optimizer_grouped_parameters = [
            {
                "params": included,
                "weight_decay": self.config.Train.Optim.Params['weight_decay'],
            },
            {
                "params": excluded,
                "weight_decay": 0.0,
            },
        ]

        # NOTE: tokenizer can't use fp16
        self._optimizer = OSS(optimizer_grouped_parameters, optimizer, **self.config.Train.Optim.Params, broadcast_fp16=False)
        self.optimFn = optimizer
        self.saver.debug("[%s] Optimizer created.", self.PrettyStep)

        self.saver.debug("[%s] Creating LR scheduler...", self.PrettyStep)
        scheduler = trackingFunctionCalls(scheduler, self.saver)
        self._scheduler = scheduler(self._optimizer, **self.config.Train.Schdr.Params)
        self.schdrFn = scheduler
        self.saver.debug("[%s] LR scheduler created.", self.PrettyStep)

        self.saver.debug("[%s] Creating Sharded DDP...", self.PrettyStep)
<<<<<<< HEAD
        self._model = SDP(model, self._optimizer, auto_refresh_trainable=False, reduce_buffer_size=2 ** 23 if usingMultiNode else 0)
=======
        self._model = SDP(model, self._optimizer, auto_refresh_trainable=False)
>>>>>>> 6790181c
        self.saver.debug("[%s] Sharded DDP created.", self.PrettyStep)

        self.tmpFile = tmpFile

        self.saver.debug("[%s] <%s> created.", self.PrettyStep, self.__class__.__name__)

    def periodicSave(self, *_, **__):
        # Used for OSS state_dict updation
        self._optimizer.consolidate_state_dict(0)
        # Only save once, since file-system is shared
        if self.rank == 0:
            self.save()

    def save(self, path = None):
        if self.rank != 0:
            raise RuntimeError('You must call `save()` on the main worker.')
        self.saver.save(path, trainer=self, config=self.config.serialize())

    @property
    def PrettyStep(self):
        if self._step == self.lastFormatted:
            return self.prettyStep
        else:
            self.prettyStep = self._formatStep(self._step)
            self.lastFormatted = self._step
            return self.prettyStep

    @staticmethod
    def _formatStep(step):
        unit, suffix = filesize.pick_unit_and_suffix(step, ["", "k", "M"], 1000)
        if unit < 10:
            return f"{(step // unit):5d}"
        else:
            truncated = step / unit
            if truncated < 10:
                return f"{truncated:4.6f}"[:4] + suffix
            elif truncated < 100:
                return f"{truncated:4.6f}"[:4] + suffix
            else:
                return f"{truncated:11.6f}"[:4] + suffix

    def restoreStates(self, path: StrPath):
        self.saver.debug("[%s] Restored state dict from `%s`", self.PrettyStep, path)

        self.saver.load(path, torch.device(f"cuda:{self.localRank}"), logger=self.saver, trainer=self)

        self.saver.debug("[%s] Restore network parameters finished.", self.PrettyStep)

        self.resetOptimizer()

        self.resetScheduler(self._scheduler.last_epoch)

    def named_parameters(self):
        for name, param in self._model.named_parameters():
            if param.requires_grad:
                yield name, param


    def trainableParams(self):
        for param in self._model.parameters():
            if param.requires_grad:
                yield param

    def resetOptimizer(self):
        del self._optimizer

        model = self._model.module
        # self._optimizer = self.optimFn(self.trainableParams(), **self.config.Train.Optim.Params)
        self._optimizer = OSS([p for p in model.parameters() if p.requires_grad], self.optimFn, **self.config.Train.Optim.Params)

        for group in self._optimizer.param_groups:
            group.setdefault('initial_lr', group['lr'])

        self.saver.debug("[%s] Optimizer reset.", self.PrettyStep)

        self._model = SDP(model, self._optimizer)
        self.saver.debug("[%s] Sharded DDP reset.", self.PrettyStep)

    def resetScheduler(self, lastEpoch=-1):
        del self._scheduler
        self._scheduler = self.schdrFn(self._optimizer, last_epoch=lastEpoch, **self.config.Train.Schdr.Params)

        self.saver.debug("[%s] LR scheduler reset.", self.PrettyStep)

    def _beforeRun(self, hook, *args, **kwArgs):
        if self.tmpFile is not None:
            self.restoreStates(self.tmpFile)
            self.saver.info("[%s] Resume training at %s steps.", self.PrettyStep, self.PrettyStep)
        self.saver.info("[%s] Start training.", self.PrettyStep)

        self._model.train()

        hook(self._step, 0, self, *args, logger=self.saver, **kwArgs)

    def _afterRun(self, hook, *args, **kwArgs):
        self.saver.debug("[%s] Training loop finished.", self.PrettyStep)
        hook(self._step, 0, self, *args, logger=self.saver, **kwArgs)

    def _stepStart(self, hook, *args, **kwArgs):
        hook(self._step, 0, self, *args, logger=self.saver, **kwArgs)
        self.saver.debug("[%s] Call `stepStart` hooks done.", self.PrettyStep)

    def _stepFinish(self, hook, *args, **kwArgs):
        self._step += 1
        self._scheduler.step()
        hook(self._step, 0, self, *args, logger=self.saver, **kwArgs)
        self.saver.debug("[%s] Call `stepFinish` hooks done.", self.PrettyStep)

    # def _epochStart(self, hook, *args, **kwArgs):
    #     # trainSampler.set_epoch(self._epoch)

    #     # self.saver.debug("[%s] Epoch %4d started.", self.PrettyStep, self._epoch + 1)

    #     gc.collect()
    #     gc.collect()
    #     hook(self._step, self, *args, logger=self.saver, **kwArgs)

    def consolidate(self, *_, **__):
        self._optimizer.consolidate_state_dict(0)


    def train(self, trainLoaderFn: Callable[[], DataLoader], *_, beforeRunHook: Optional[Callable] = None, afterRunHook: Optional[Callable] = None, stepStartHook: Optional[Callable] = None, stepFinishHook: Optional[Callable] = None, **__):
        beforeRunHook = checkHook(beforeRunHook, "BeforeRunHook", self.saver)
        afterRunHook = checkHook(afterRunHook, "AfterRunHook", self.saver)
        stepStartHook = checkHook(
            ChainHook(
                FrequecyHook(
                    (self.config.Train.ValFreq, self.consolidate),
                    logger=self.saver
                ),
                stepStartHook
            ), "StepStartHook", self.saver)
        stepFinishHook = checkHook(
            ChainHook(
                FrequecyHook((self.config.Train.ValFreq // 10, self.periodicSave), logger=self.saver),
                stepFinishHook
            ), "StepFinishHook", self.saver)
        # epochStartHook = checkHook(epochStartHook, "EpochStartHook", self.saver)
        # epochFinishHook = checkHook(epochFinishHook, "EpochFinishHook", self.saver)

        trainingArgs = { }

        self._beforeRun(beforeRunHook, **trainingArgs)

        scaler = ShardedGradScaler()

        images, texts, xHat, codes = None, None, None, None

        while True:
            self.saver.info("[%s] Start a new iteration.", self.PrettyStep)
            trainLoader = trainLoaderFn()
            self.saver.info("[%s] Fresh training data loader created.", self.PrettyStep)
            # self._epochStart(epochStartHook, **trainingArgs)
            for images, texts in trainLoader:
                self.saver.debug("[%s] Image loaded.", self.PrettyStep)
                images = self.transform(images.to(self.localRank, non_blocking=True))

                self._stepStart(stepStartHook, **trainingArgs)

                self._model.zero_grad()

                predictions, loss, codes, xHat = self._model(images, texts)
                self.saver.debug("[%s] Model forwarded.", self.PrettyStep)
                scaler.scale(loss).backward()
                # loss.backward()

                scaler.unscale_(self._optimizer)

                norm = self._optimizer.clip_grad_norm(4.0)

                # self._optimizer.step()
                scaler.step(self._optimizer)
                self.saver.debug("[%s] Model backwarded.", self.PrettyStep)

                scaler.update()

                self._stepFinish(stepFinishHook, loss=loss, codes=codes, images=images, restored=xHat, texts=texts, norm=norm, **trainingArgs)
                if self._step >= self._totalStep:
                    break
                if self._step % 1000 == 0:
                    gc.collect()
                    gc.collect()

            self.saver.info("[%s] All of dataset's sample consumed, start a new iteration.", self.PrettyStep)
            trainLoader.dataset.close()
            del trainLoader
            gc.collect()
            gc.collect()
            if self._step >= self._totalStep:
                break
            # self._epochFinish(epochFinishHook, images=images, restored=xHat, codes=codes, logits=logits, **trainingArgs)
        self._afterRun(afterRunHook)


class MainGenTrainer(_baseGenTrainer):
    def __init__(self, config: Config, tmpFile: Optional[StrPath], modelFn: Callable[[], Tuple[BaseCompressor, Distortion]], optimizer: Type[torch.optim.Optimizer], scheduler: Type[torch.optim.lr_scheduler._LRScheduler], saver: Saver):
        # global rank
        if dist.get_rank() != 0:
            raise AttributeError("A sub-process should not to be a <MainTrainer>, use <PalTrainer> instead.")

        self.localRank = int(os.environ['LOCAL_RANK'])
        self.rank = dist.get_rank()
        self.config = config
        self.saver = saver

        if self.rank == 0:
            wandb.login(key=os.environ['MCQUIC_WANDB_LOGIN'])
            self.run = wandb.init(
                project='mcquic-stage-2',
                config={
                    'model': config.Model.Params,
                    'batch_size': config.Train.BatchSize,
                    'total_step': config.Train.TotalStep,
                    # 'epoch': config.Train.Epoch,
                    'target': config.Train.Target,
                    'optim': {
                        'key': config.Train.Optim.Key,
                        'params': config.Train.Optim.Params
                    },
                    'schdr': {
                        'key': config.Train.Schdr.Key,
                        'params': config.Train.Schdr.Params
                    },
                    'hook': [
                        {'key': h.Key, 'params': h.Params} for h in config.Train.Hooks
                    ]
                },
                job_type='train',
                name=datetime.datetime.now().strftime(r'%m%d-%H:%M'),
            )
            self.run.log_code(pathlib.Path(__file__).parent.parent)

        self.progress = getRichProgress().__enter__()
        self.trainingBar = self.progress.add_task("", start=False, progress="[----/----]", suffix=Consts.CDot * 10)
        # self.epochBar = self.progress.add_task("[----/----]", start=False, progress="", suffix=Consts.CDot * 10)

        self.validator = Validator(self.config, self.localRank)

        self.diffTracker = EMATracker((), 0.99).to(self.localRank)

        # Call function at every X epoches.
        self.stepFinishCalls = FrequecyHook(
            (self.config.Train.ValFreq // 10, self.log),
            logger=self.saver
        )
        self.stepStartCalls = FrequecyHook(
            (self.config.Train.ValFreq, self.validate),
            logger=self.saver
        )

        # self.bestRate = 1e10
        # self.bestDistortion = -1

        super().__init__(config, tmpFile, modelFn, optimizer, scheduler, saver)

        # signal.signal(signal.SIGTERM, self._terminatedHandler)

    # def _kill(self):
    #     sleep(Consts.TimeOut)
    #     self.saver.critical("[%s] Timeout exceeds, killed.", self.PrettyStep)
    #     signal.raise_signal(signal.SIGKILL)

    # # Handle SIGTERM when main process is terminated.
    # # Save necessary info.
    # def _terminatedHandler(self, signum, frame):
    #     killer = threading.Thread(target=self._kill, daemon=True)
    #     killer.start()
    #     self.saver.critical("[%s] Main process was interrupted, try to save necessary info.", self.PrettyStep)
    #     self.saver.critical("[%s] This post-process will be killed after %d secs if stuck.", self.PrettyStep, Consts.TimeOut)
    #     self.progress.__exit__(None, None, None)
    #     self.save(os.path.join(self.saver.SaveDir, "last.ckpt"))
    #     self.saver.critical("[%s] Find the last checkpoint at `%s`", self.PrettyStep, relativePath(os.path.join(self.saver.SaveDir, "last.ckpt")))
    #     self.summary()
    #     self.saver.critical("[%s] QUIT.", self.PrettyStep)
    #     # reset to default SIGTERM handler
    #     signal.signal(signal.SIGTERM, signal.SIG_DFL)
    #     signal.raise_signal(signal.SIGTERM)

    def summary(self):
        self.saver.info("[%s] Total steps: %s, loss: %.2f.", self.PrettyStep, self.PrettyStep, 0.0)
        self.saver.info("[%s] Test this model by `python -m mcquic.validate --path %s`.", self.PrettyStep, relativePath(os.path.join(self.saver.SaveDir, "[ONE_OF_A].ckpt")))

    def train(self, trainLoaderFn: Callable[[], DataLoader], valLoader: DataLoader, *_, beforeRunHook: Optional[Callable] = None, afterRunHook: Optional[Callable] = None, stepStartHook: Optional[Callable] = None, stepFinishHook: Optional[Callable] = None, **__):
        return super().train(trainLoaderFn,
            beforeRunHook=beforeRunHook,
            afterRunHook=ChainHook(
                functools.partial(self.validate, valLoader=valLoader),
                afterRunHook),
            stepStartHook=ChainHook(
                functools.partial(self.stepStartCalls, valLoader=valLoader),
                stepStartHook),
            stepFinishHook=ChainHook(self._stepFinishHook, self.stepFinishCalls, stepFinishHook))

    def _beforeRun(self, hook, *args, **kwargs):
        super()._beforeRun(hook, *args, **kwargs)

        self.progress.start_task(self.trainingBar)
        self.progress.update(self.trainingBar, total=self._totalStep, completed=self._step, progress=f"[{self._step:4d}/{self._totalStep:4d}]")

    def _afterRun(self, hook, *args, **kwArgs):
        self.progress.__exit__(None, None, None)
        super()._afterRun(hook, *args, **kwArgs)
        self.save(os.path.join(self.saver.SaveDir, "result.ckpt"))
        self.summary()

    def _stepFinishHook(self, *_, loss, norm, **__):
        moment = self.diffTracker(loss)

        task = self.progress.get_task(self.trainingBar)
        self.progress.update(self.trainingBar, advance=1, progress=f"[{task.completed + 1:4d}/{task.total:4d}]", suffix=f"D = [b green]{moment:.2f}[/]")

        if self._step % (self.config.Train.ValFreq // 1000) != 0:
            return
        if self.rank == 0:
            wandb.log({f"Stat/Loss": loss, "Stat/Lr": self._scheduler.get_last_lr()[0], "Stat/Norm": norm}, step=self._step)
        if self._step % (self.config.Train.ValFreq // 100) == 0:
            if torch.isnan(moment):
                self.saver.critical('Loss becomes NAN. Train crashed.')
                raise RuntimeError('Loss becomes NAN. Train crashed.')
            if self.progress.get_task(self.trainingBar).time_remaining is not None:
                self.saver.info('[%s / %s] Loss (CE): %.2f, Lr: %.1e, Norm: %.1e, Est: %s', self.PrettyStep, self._formatStep(int(self._totalStep)), moment, self._scheduler.get_last_lr()[0], norm, datetime.timedelta(seconds=self.progress.get_task(self.trainingBar).time_remaining))
            else:
                self.saver.info('[%s / %s] Loss (CE): %.2f, Lr: %.1e, Norm: %.1e', self.PrettyStep, self._formatStep(int(self._totalStep)), moment, self._scheduler.get_last_lr()[0], norm)
        # self.saver.add_scalar(f"Stat/{self.config.Train.Target}", distortionDB, global_step=self._step)
        # self.saver.add_scalar(f"Stat/Rate", rate, global_step=self._step)
        # self.saver.add_scalar("Stat/Lr", self._scheduler.get_last_lr()[0], global_step=self._step)

    # def _epochStart(self, hook, *args, trainLoader: DataLoader, **kwArgs):
    #     import json
    #     def parseLengthFromMetadata(path):
    #         metadata = os.path.join(path, 'metadata.json')
    #         with open(metadata, 'r') as fp:
    #             metadata = json.load(fp)
    #         return metadata['length']

    #     # length = parseLengthFromMetadata(self.config.Train.TrainSet)
    #     # totalBatches = length // (self.worldSize * self.config.Train.BatchSize)
    #     self.progress.update(self.trainingBar, total=self._totalStep)
    #     # self.progress.update(self.epochBar, total=self.config.Train.Epoch * totalBatches, completed=self._step, description=f"[{self._epoch + 1:4d}/{self.config.Train.Epoch:4d}]")

    #     self.progress.reset(self.trainingBar)

    #     # super()._epochStart(hook, *args, **kwArgs)

    def decode(self, codes):
        pass


    def log(self, *_, images, restored, codes, texts, **__):
        if self.rank != 0:
            return
        payload: Dict[str, Any] = dict()
        # self.saver.add_scalar("Stat/Epoch", self._epoch, self._step)
        # First level, first image, first group
        # self.saver.add_histogram("Stat/LogDistance", (-(logits[0][0, 0])).clamp(Consts.Eps).log10(), global_step=self._step)
        # [m, ki]
        for lv, c in enumerate(codes):
            payload[f'Hist/CodeLv{lv}'] = [wandb.Image(to_pil_image(x)) for x in self.validator.visualizeIntermediate(c)]
            # self.saver.add_histogram_raw(f"Stat/FreqLv{lv}", min=0, max=len(fr[0]), num=len(fr[0]), sum=fr[0].sum(), sum_squares=(fr[0] ** 2).sum(), bucket_limits=list(range(len(fr[0]))), bucket_counts=fr[0], global_step=self._step)
            # self.saver.add_images(f"Train/CodeLv{lv}", self.validator.visualizeIntermediate(c), self._step)
        payload['Train/Raw'] = [wandb.Image(to_pil_image(x)) for x in self.validator.tensorToImage(images[:8])]
        # self.saver.add_images("Train/Raw", self.validator.tensorToImage(images), global_step=self._step)
        # self.saver.add_images("Train/Post", self.validator.tensorToImage(postProcessed), global_step=self._step)

        payload['Train/Res'] = [wandb.Image(to_pil_image(x)) for x in self.validator.tensorToImage(restored[:8])]
        # payload['Train/GT'] = [wandb.Image(to_pil_image(x)) for x in self.validator.tensorToImage(gtRestored)]

        self.run.log({'Train/Text': wandb.Table(data=[[t] for t in texts], columns=['txt'])}, step=self._step)
        # self.saver.add_images("Train/Res", self.validator.tensorToImage(restored), global_step=self._step)

        # self.saver.add_scalar("Stat/CodeUsage", self._model.Compressor.CodeUsage, global_step=self._step)

        wandb.log(payload, step=self._step)

        self.saver.debug('[%s] `MainTrainaer.log` finished.', self.prettyStep)

    def validate(self, *_, valLoader: DataLoader, **__):
        torch.cuda.empty_cache()

        self.saver.debug("[%s] Start validation.", self.PrettyStep)

        self._model.eval()

        texts = ['A big horse running over a river.', 'Mountainview with beautiful grass land and river aside.']

        prediction, restored = self._model.module(None, texts)


        wandb.log({
            'Eval/Visualization': [wandb.Image(to_pil_image(x)) for x in restored]
        }, step=self._step)

        self.run.log({'Eval/Text': wandb.Table(data=[[t] for t in texts], columns=['txt'])}, step=self._step)

        # self.saver.add_scalar(f"Eval/MsSSIM", results["MsSSIM"], global_step=self._step)
        # self.saver.add_scalar(f"Eval/PSNR", results["PSNR"], global_step=self._step)
        # self.saver.add_scalar(f"Eval/BPP", results["BPP"], global_step=self._step)
        # self.saver.add_images(f"Eval/Visualization", results["Visualization"], global_step=self._step)

        self.save(os.path.join(self.saver.SaveDir, f"val_{self._step}.ckpt"))
        self._model.train()

        self.saver.info("[%s] End validation.", self.PrettyStep)


class PalGenTrainer(_baseGenTrainer):
    def __init__(self, config: Config, tmpFile: Optional[StrPath], modelFn: Callable[[], Tuple[BaseCompressor, Distortion]], optimizer: Type[torch.optim.Optimizer], scheduler: Type[torch.optim.lr_scheduler._LRScheduler], saver: Saver):
        if dist.get_rank() == 0:
            raise AttributeError("You should call <MainTrainer> for main process other than <PalTrainer> to save, log necessary information.")
        super().__init__(config, tmpFile, modelFn, optimizer, scheduler, saver)

    def train(self, trainLoaderFn: Callable[[], DataLoader], *_, beforeRunHook: Optional[Callable] = None, afterRunHook: Optional[Callable] = None, stepStartHook: Optional[Callable] = None, stepFinishHook: Optional[Callable] = None, **__):
        return super().train(trainLoaderFn, beforeRunHook=beforeRunHook, afterRunHook=afterRunHook, stepStartHook=stepStartHook, stepFinishHook=stepFinishHook)<|MERGE_RESOLUTION|>--- conflicted
+++ resolved
@@ -100,11 +100,7 @@
         self.saver.debug("[%s] LR scheduler created.", self.PrettyStep)
 
         self.saver.debug("[%s] Creating Sharded DDP...", self.PrettyStep)
-<<<<<<< HEAD
         self._model = SDP(model, self._optimizer, auto_refresh_trainable=False, reduce_buffer_size=2 ** 23 if usingMultiNode else 0)
-=======
-        self._model = SDP(model, self._optimizer, auto_refresh_trainable=False)
->>>>>>> 6790181c
         self.saver.debug("[%s] Sharded DDP created.", self.PrettyStep)
 
         self.tmpFile = tmpFile
