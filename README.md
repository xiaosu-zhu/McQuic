--- conflicted
+++ resolved
@@ -315,7 +315,7 @@
     ├── 🖼️image2.png
     ...
 ```
-  
+
 ## Training
 * To train a new model, run
 ```bash
@@ -334,7 +334,7 @@
 ```
 if you want to use an updated config (e.g. tuned learning rate, modified hyper-parameters) to resume training.
 
-  
+
 ## Test
 **TBA**
 
@@ -380,11 +380,7 @@
 }
 ```
 
-<<<<<<< HEAD
-### Copyright
-=======
-## License
->>>>>>> ea24d3d3
+## Copyright
 
 **Fonts used in this readme**:
 * **Source Sans Pro Black**, Copyright 2010, 2012 Adobe Systems Incorporated, SIL Open Font License.
@@ -397,7 +393,7 @@
 This repo is licensed under
 </b>
 <br/>
-  
+
 <a href="https://www.apache.org/licenses/LICENSE-2.0#gh-light-mode-only" target="_blank">
   <img src="./assets/ASF_Logo-light.svg#gh-light-mode-only" alt="The Apache Software Foundation" title="The Apache Software Foundation" width="200px"/>
 </a>
@@ -405,15 +401,15 @@
 <img src="./assets/ASF_Logo-light.svg#gh-dark-mode-only" alt="The Apache Software Foundation" title="The Apache Software Foundation" width="200px"/>
 </a>
 <br/>
-  
+
 <a href="./LICENSE">
   <b>Apache License<br/>Version 2.0</b>
 </a>
-  
-<br/>
-<br/>
-<br/>
-  
+
+<br/>
+<br/>
+<br/>
+
 <a href="./#gh-dark-mode-only">
 <img src="./localhost#gh-dark-mode-only" width="200px"/>
 </a>
