import torch
from torch import nn
import torch.nn.functional as F
from torch.distributions import Categorical, OneHotCategorical

from mcqc import Consts
from .ssim import MsSSIM


def hinge_d_loss(logits_real, logits_fake):
    loss_real = torch.mean(F.relu(1. - logits_real))
    loss_fake = torch.mean(F.relu(1. + logits_fake))
    d_loss = 0.5 * (loss_real + loss_fake)
    return d_loss


def vanilla_d_loss(logits_real, logits_fake):
    d_loss = 0.5 * (
        torch.mean(torch.nn.functional.softplus(-logits_real)) +
        torch.mean(torch.nn.functional.softplus(logits_fake)))
    return d_loss


class QError(nn.Module):
    def forward(self, latents, zqs, softs):
        loss = 0.0
        for z, zq, soft in zip(latents, zqs, softs):
            qe = F.mse_loss(z.detach(), zq, reduction='none').mean(axis=(0, 2))
            commit = F.mse_loss(z, zq.detach(), reduction='none').mean(axis=(0, 2))
            softQE = F.mse_loss(z.detach(), soft, reduction='none').mean(axis=(0, 2))
            softCommit = F.mse_loss(z, soft.detach(), reduction='none').mean(axis=(0, 2))
            joint = F.mse_loss(soft, zq, reduction='none').mean(axis=(0, 2))
            loss += qe + softQE + 0.1 * joint # + 0.01 * commit + 0.1 * (softQE + 0.01 * softCommit)
        return loss


class CompressionLoss(nn.Module):
    def __init__(self):
        super().__init__()
        self._msssim = MsSSIM(data_range=2.0, size_average=False)

    def forward(self, images, restored, latents, logits, quantizeds):
        l2Loss = F.mse_loss(restored, images, reduction='none').mean(axis=(1, 2, 3))
        l1Loss = F.l1_loss(restored, images, reduction='none').mean(axis=(1, 2, 3))
        ssimLoss = 1 - self._msssim((restored + 1), (images + 1))

        regs = list()
        if logits is not None:
            for logit in logits:
                # N, H, W, K -> N, HW, K
                batchWiseLogit = logit.reshape(len(logit), -1, logit.shape[-1])

                posterior = OneHotCategorical(logits=batchWiseLogit)
                prior = OneHotCategorical(probs=torch.ones_like(batchWiseLogit) / batchWiseLogit.shape[-1])
                regs.append(torch.distributions.kl_divergence(posterior, prior).sum(-1) + compute_penalties(batchWiseLogit, allowed_entropy=0.1, individual_entropy_coeff=1.0, allowed_js=4.0, js_coeff=1.0, cv_coeff=1.0, eps=Consts.Eps))
            regs = sum(regs)
        return ssimLoss, l1Loss + l2Loss, regs # + 10 * stdReg


class CompressionLossTwoStageWithGan(nn.Module):
    def __init__(self):
        super().__init__()
        self._msssim = MsSSIM(data_range=2.0, size_average=False)

    def forward(self, images, restored, latents, logits, quantizeds, disReal, disFake, step):
        l2Loss = F.mse_loss(restored, images, reduction='none').mean(axis=(1, 2, 3))
        l1Loss = F.l1_loss(restored, images, reduction='none').mean(axis=(1, 2, 3))
        ssimLoss = 1 - self._msssim((restored + 1), (images + 1))

        l2QLoss = list()
        l1QLoss = list()
        for latent, q in zip(latents, quantizeds):
            l2QLoss.append(F.mse_loss(latent.detach(), q, reduction='none').mean(axis=(1, 2, 3)))
            l1QLoss.append(F.l1_loss(latent.detach(), q, reduction='none').mean(axis=(1, 2, 3)))
            # l2QLoss.append(0.00001 * F.mse_loss(latent, q.detach(), reduction='none').mean(axis=(1, 2, 3)))
            # l1QLoss.append(0.00001 * F.l1_loss(latent, q.detach(), reduction='none').mean(axis=(1, 2, 3)))

        l1QLoss = sum(l1QLoss)
        l2QLoss = sum(l2QLoss)

        if step % 2 == 0:
            dLoss = hinge_d_loss(disReal, disFake)
            gLoss = None
        else:
            dLoss = None
            gLoss = -disFake.mean()

        regs = list()
        if logits is not None:
            for logit in logits:
                # N, H, W, K -> N, HW, K
                batchWiseLogit = logit.reshape(len(logit), -1, logit.shape[-1])

                # [n, k]
                # summedProb = batchWiseLogit.mean(1).sigmoid()

                # target = torch.ones_like(summedProb) / 2.0
                # [n, ]
                # reg = F.binary_cross_entropy(summedProb, target, reduction='none').sum(-1)

                # var = batchWiseLogit.var(1).sum(-1)

                # [n, k] -> [n, ]
                # diversity = torch.minimum(var, torch.ones_like(var))
                # reg -= diversity

                # diversity = batchWiseLogit.std(1).mean(-1).sigmoid()

                # summedProb = batchWiseLogit.sum(1)
                posterior = OneHotCategorical(logits=batchWiseLogit)
                prior = OneHotCategorical(probs=torch.ones_like(batchWiseLogit) / batchWiseLogit.shape[-1])
                reg = torch.distributions.kl_divergence(posterior, prior).sum(-1)
                reg += compute_penalties(batchWiseLogit, allowed_entropy=0.1, individual_entropy_coeff=1.0, allowed_js=4.0, js_coeff=1.0, cv_coeff=1.0, eps=Consts.Eps)
                # reg = reg / diversity
                regs.append(reg)
            regs = sum(regs)
        return ssimLoss, l1Loss + l2Loss, l1QLoss + l2QLoss, gLoss, dLoss, regs


class CompressionLossTwoStage(nn.Module):
    def __init__(self):
        super().__init__()
        self._msssim = MsSSIM(data_range=2.0, size_average=False)

    def forward(self, images, restored, latents, logits, quantizeds):
        l2Loss = F.mse_loss(restored, images, reduction='none').mean(axis=(1, 2, 3))
        l1Loss = F.l1_loss(restored, images, reduction='none').mean(axis=(1, 2, 3))
        ssimLoss = 1 - self._msssim((restored + 1), (images + 1))

        l2QLoss = list()
        l1QLoss = list()
        regs = list()
        for latent, q in zip(latents, quantizeds):
            l2QLoss.append(F.mse_loss(latent.detach(), q, reduction='none').mean(axis=(1, 2, 3)))
            l1QLoss.append(F.l1_loss(latent.detach(), q, reduction='none').mean(axis=(1, 2, 3)))
<<<<<<< HEAD
            l2QLoss.append(0.01 * F.mse_loss(latent, q.detach(), reduction='none').mean(axis=(1, 2, 3)))
            l1QLoss.append(0.01 * F.l1_loss(latent, q.detach(), reduction='none').mean(axis=(1, 2, 3)))
=======
            # l2QLoss.append(0.05 * F.mse_loss(latent, q.detach(), reduction='none').mean(axis=(1, 2, 3)))
            # l1QLoss.append(0.05 * F.l1_loss(latent, q.detach(), reduction='none').mean(axis=(1, 2, 3)))
            # regs.append(-1e-4 * ((latent ** 2).mean((1, 2, 3)) + (q ** 2).mean((1, 2, 3))))
>>>>>>> 8c71ec66

        l1QLoss = sum(l1QLoss)
        l2QLoss = sum(l2QLoss)

        if logits is not None:
            for logit in logits:
                # N, H, W, K -> N, HW, K
                batchWiseLogit = logit.reshape(len(logit), -1, logit.shape[-1])

                posterior = OneHotCategorical(logits=batchWiseLogit)
                prior = OneHotCategorical(probs=torch.ones_like(batchWiseLogit) / batchWiseLogit.shape[-1])
                reg = torch.distributions.kl_divergence(posterior, prior).sum(-1) + compute_penalties(batchWiseLogit, allowed_entropy=0.1, individual_entropy_coeff=1.0, allowed_js=4.0, js_coeff=1.0, cv_coeff=1.0, eps=Consts.Eps)
                regs.append(reg)
                # reg = reg / diversity
            regs = sum(regs)
        return ssimLoss, l1Loss + l2Loss, l1QLoss + l2QLoss, regs # + 10 * stdReg


class CompressionReward(nn.Module):
    def __init__(self):
        super().__init__()
        self._msssim = MsSSIM(data_range=2.0, size_average=False)

    def forward(self, images, restored):
        l2Loss = F.mse_loss(restored, images, reduction='none').mean(axis=(1, 2, 3))
        l1Loss = F.l1_loss(restored, images, reduction='none').mean(axis=(1, 2, 3))
        ssimLoss = 1 - self._msssim((restored + 1), (images + 1))

        ssim = 20 * (1.0 / ssimLoss.detach().sqrt()).log10()
        psnr = 20 * (2.0 / l2Loss.detach().sqrt()).log10()

        return ssim, psnr, ssimLoss, l1Loss + l2Loss


def p2pJSDivLoss(probP, probQ, allowed_js, eps=1e-9):
    mean = (probP + probQ) / 2
    jsEstimation = (F.kl_div(probP.log(), mean, reduction="none") + F.kl_div(probQ.log(), mean, reduction="none")) / 2
    jsEstimation = F.relu(allowed_js - jsEstimation + eps)
    jsEstimation[jsEstimation > eps] *= 0.0
    # rank = len(jsEstimation.shape)
    return jsEstimation.mean(axis=(1, 2))


def compute_penalties(logits, allowed_entropy=0.1, individual_entropy_coeff=0.0, allowed_js=0.0, global_entropy_coeff=0.0, js_coeff=0.0,
                      cv_coeff=0.0, eps=1e-9):
    """
    Computes typical regularizers for gumbel-softmax quantization
    Regularization is of slight help when performing hard quantization, but it isn't critical
    :param logits: tensor [batch_size, ..., codebook_size]
    :param individual_entropy_coeff: penalizes mean individual entropy
    :param allowed_entropy: does not penalize individual_entropy if it is below this value
    :param cv_coeff: penalizes squared coefficient of variation
    :param global_entropy_coeff: coefficient for entropy of mean probabilities over batch
        this value should typically be negative (e.g. -1), works similar to cv_coeff
    """
    p = torch.softmax(logits, dim=-1)
    logp = torch.log_softmax(logits, dim=-1)
    # # [batch_size, ..., codebook_size]

    # # [N, h*w]
    # individual_entropy_values = -torch.sum(p * logp, dim=-1)
    # individual_entropy = individual_entropy_values.mean(-1)
    # clipped_entropy = torch.nn.functional.relu(allowed_entropy - individual_entropy_values + eps).mean()
    # individual_entropy = (individual_entropy_values.mean() - clipped_entropy).detach() + clipped_entropy

    # global_p = p.mean(p, 0)  # [..., codebook_size]
    # global_logp = torch.logsumexp(logp, dim=0) - np.log(float(logp.shape[0]))  # [..., codebook_size]
    # global_entropy = -torch.sum(global_p * global_logp, dim=-1).mean()
    '''
    distributions = Categorical(logits=logits.reshape(-1, logits.shape[-1]))
    minSingle = individual_entropy_coeff * distributions.entropy().mean()
    '''

    # shuffleIdx = torch.randperm(logits.shape[1])
    # half = logits.shape[1] // 2
    # jsEstimation = p2pJSDivLoss(p[:, shuffleIdx[:half]], p[:, shuffleIdx[half:]], allowed_js, eps)

    # p = p.reshape(-1, logits.shape[-1])
    # [N, K]
    load = p.mean(1)  # [N, codebook_size]
    # [N, ]
    mean = load.mean(-1)
    # [N, ]
    variance = ((load - mean[:, None]) ** 2).mean(-1)
    cvPenalty = variance / (mean ** 2 + eps)
    return cv_coeff * cvPenalty<|MERGE_RESOLUTION|>--- conflicted
+++ resolved
@@ -133,14 +133,9 @@
         for latent, q in zip(latents, quantizeds):
             l2QLoss.append(F.mse_loss(latent.detach(), q, reduction='none').mean(axis=(1, 2, 3)))
             l1QLoss.append(F.l1_loss(latent.detach(), q, reduction='none').mean(axis=(1, 2, 3)))
-<<<<<<< HEAD
-            l2QLoss.append(0.01 * F.mse_loss(latent, q.detach(), reduction='none').mean(axis=(1, 2, 3)))
-            l1QLoss.append(0.01 * F.l1_loss(latent, q.detach(), reduction='none').mean(axis=(1, 2, 3)))
-=======
             # l2QLoss.append(0.05 * F.mse_loss(latent, q.detach(), reduction='none').mean(axis=(1, 2, 3)))
             # l1QLoss.append(0.05 * F.l1_loss(latent, q.detach(), reduction='none').mean(axis=(1, 2, 3)))
             # regs.append(-1e-4 * ((latent ** 2).mean((1, 2, 3)) + (q ** 2).mean((1, 2, 3))))
->>>>>>> 8c71ec66
 
         l1QLoss = sum(l1QLoss)
         l2QLoss = sum(l2QLoss)
