--- conflicted
+++ resolved
@@ -161,11 +161,7 @@
                 reg = reg / diversity
                 regs.append(reg)
             regs = sum(regs)
-<<<<<<< HEAD
-        return ssimLoss, l1Loss + l2Loss, l1QLoss + l2QLoss, regs + 0.0 * ceLoss # + 10 * stdReg
-=======
         return ssimLoss, l1Loss + l2Loss, l1QLoss + l2QLoss, regs # + 10 * stdReg
->>>>>>> 2f381456
 
 
 class CompressionReward(nn.Module):
