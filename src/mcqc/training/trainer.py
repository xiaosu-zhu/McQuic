--- conflicted
+++ resolved
@@ -174,11 +174,7 @@
     @torch.inference_mode()
     def _beforeRunHook(self, step, epoch, **_):
         if step > 0:
-<<<<<<< HEAD
-            self.saver.countedInfo("Resume training at %dk steps/%d epochs.", step // 1000, epoch)
-=======
-            self.saver.info("Resume training at %3dk steps / %3d epochs.", step // 1000, epoch)
->>>>>>> c04a9c78
+            self.saver.info("Resume training at %dk steps/%d epochs.", step // 1000, epoch)
         else:
             self.saver.info("Start training.")
         self.saver.info("See you at %s", self.saver.TensorboardURL)
