from typing import Callable, Iterator, List
from logging import Logger
import math

import numpy as np
import torch
from torch import nn
from torch.nn.parallel import DistributedDataParallel
from torch import distributed as dist
from torch.utils.tensorboard.summary import image
from compressai._CXX import pmf_to_quantized_cdf
from compressai import ans
from cfmUtils.saver import Saver
from cfmUtils.base import FrequecyHook

from mcqc.algorithms.algorithm import Algorithm
from mcqc.evaluation.helpers import evalSSIM, psnr
from mcqc.losses.ssim import MsSSIM
from mcqc.models.whole import Whole
from mcqc import Config


WARMUP_STEP = 40000
def _transformerLR(step):
    step = step + 1
    return min(step / WARMUP_STEP, 0.99999 ** (step - WARMUP_STEP))


def _tuneReg(step):
    step = step + 1
<<<<<<< HEAD
    if step < 40000:
        return 1e-4
    elif step < 60000:
        return 1e-3
    elif step < 80000:
        return 1e-2
=======
    if step < 10000:
        return 2e-4
    elif step < 15000:
        return 2e-3
    elif step < 20000:
        return 2e-2
>>>>>>> db4af587
    else:
        return 2e-2 * 0.9977000638225533 ** (step - WARMUP_STEP)


class Gan(Algorithm):
    def __init__(self, config: Config, model: Whole, optimizer: Callable[[Iterator[nn.Parameter]], torch.optim.Optimizer], scheduler: Callable[[torch.optim.Optimizer], torch.optim.lr_scheduler._LRScheduler], saver: Saver, savePath:str, continueTrain: bool, logger: Logger):
        super().__init__()
        self._rank = dist.get_rank()
        self._worldSize = dist.get_world_size()
        if self._rank == 0 and saver is None:
            raise AttributeError("Not passing a saver for main process.")
        if self._rank != 0 and saver is not None:
            raise AttributeError("Try passing a saver for sub-process.")
        torch.cuda.set_device(self._rank)

        self._model = DistributedDataParallel(model.to(self._rank), device_ids=[self._rank], output_device=self._rank, broadcast_buffers=False)

        if self._rank == 0:
            self._evalSSIM = MsSSIM(size_average=False).to(self._rank)

        model = self._model.module

        self._optimizerD = optimizer(config.LearningRate, model._discriminator.parameters(), 1e-5)
        self._optimizerG = optimizer(config.LearningRate, model._compressor.parameters(), 1e-5)
        self._schedulerD = torch.optim.lr_scheduler.LambdaLR(self._optimizerD, _transformerLR)
        self._schedulerG = torch.optim.lr_scheduler.LambdaLR(self._optimizerG, _transformerLR)

        dist.barrier()

        # self._optimizerD = optimizer(1e-5, self._model.module._discriminator.parameters(), 0)
        # self._schedulerD = scheduler(self._optimizerD)
        self._saver = saver
        self._ckpt = "ckpt/global.ckpt"
        self._savePath = savePath
        self._logger = logger
        self._config = config
        self._continue = continueTrain
        if self._rank == 0:
            self._loggingHook = FrequecyHook({101: self._superHook, 100: self._fastHook, 1000: self._mediumHook, 10000: self._slowHook})
        else:
            self._loggingHook = None

        self._imgSize = 512 * 512
        # self._accumulatedBatches = 32 //  config.BatchSize

    @staticmethod
    def _deTrans(image):
        return ((image * 0.5 + 0.5) * 255).clamp(0.0, 255.0).byte()

    def _superHook(self, **kwArgs):
        ganLoss, step = kwArgs["ganLoss"], kwArgs["now"]
        # !Caution, check which is D, which is G!
        if step % 2 == 0:
            self._saver.add_scalar("Loss/G", ganLoss.mean(), global_step=step)
        else:
            self._saver.add_scalar("Loss/D", ganLoss.mean(), global_step=step)

    def _fastHook(self, **kwArgs):
        ssimLoss, l1l2Loss, reg, step, regCoeff, temp, logits = kwArgs["ssimLoss"], kwArgs["l1l2Loss"], kwArgs["reg"], kwArgs["now"], kwArgs["regCoeff"], kwArgs["temperature"], kwArgs["logits"]
        self._saver.add_scalar("Loss/MS-SSIM", ssimLoss.mean(), global_step=step)
        self._saver.add_scalar("Loss/L1L2", l1l2Loss.mean(), global_step=step)
        self._saver.add_scalar("Loss/Reg", reg.mean(), global_step=step)
        self._saver.add_scalar("Stat/LR", self._schedulerG.get_last_lr()[0], global_step=step)
        self._saver.add_scalar("Stat/Reg", regCoeff, global_step=step)
        self._saver.add_scalar("Stat/Temperature", temp, global_step=step)
        self._saver.add_histogram("Stat/Logit", logits[0], global_step=step)
        # for p, t in zip(predicts, targets):
        #     success = p.argmax(-1) == t
        #     ratio = torch.mean(success.float())
        #     self._logger.info("ratio: %.1f%%", ratio * 100)

    def _mediumHook(self, **kwArgs):
        images, restored, testLoader, step, i, temperature = kwArgs["images"], kwArgs["restored"], kwArgs["testLoader"], kwArgs["now"], kwArgs["i"], kwArgs["temperature"]
        self._saver.add_images("Train/Raw", self._deTrans(images), global_step=step)
        # self._saver.add_images("Train/Masked", self._deTrans(maskedImages), global_step=step)
        self._saver.add_images("Train/Res", self._deTrans(restored), global_step=step)
        uniqueCodes, ratio = self._eval(testLoader, step)
        self._saver.save(self._logger, model=self._model, optimG=self._optimizerG, optimD=self._optimizerD, schdrG=self._schedulerG, schdrD=self._schedulerG, step=step, epoch=i, temperature=temperature)
        self._logger.info("[%3dk]: LR = %.2e, T = %.2e", (step) // 1000, self._schedulerG.get_last_lr()[0], temperature)
        return uniqueCodes, ratio

    def _slowHook(self, **kwArgs):
        step = kwArgs["now"]
        if 100000 <= step <= 130000:
            self._schedulerD.step()
            self._schedulerG.step()

    # pylint: disable=too-many-locals,arguments-differ
    def run(self, trainLoader: torch.utils.data.DataLoader, sampler: torch.utils.data.DistributedSampler, testLoader: torch.utils.data.DataLoader):
        step = 0
        # tristate: None (pure latent), False (quantized with straight-through), True (pure quanitzed)
        # uniqueCodes = 2048
        images = None

        epochSteps = len(trainLoader.dataset) // (self._worldSize * trainLoader.batch_size)

        temperature = 10.0
        initTemp = 10.0
        finalTemp = 1.0
        annealRange = int(40000 // epochSteps)
        initEpoch = 0

        # mapLocation = {"cuda:0": f"cuda:{self._rank}"}
        # Saver.load(self._ckpt, mapLocation, False, self._logger, model=self._model)

        if self._continue:
            mapLocation = {"cuda:0": f"cuda:{self._rank}"}
            loaded = Saver.load(self._savePath, mapLocation, self._logger, model=self._model, optimG=self._optimizerG, optimD=self._optimizerD, schdrG=self._schedulerG, schdrD=self._schedulerG, step=step, epoch=initEpoch, temperature=temperature)
            step = loaded["step"]
            temperature = loaded["temperature"]
            initEpoch = loaded["epoch"]
            if self._rank == 0:
                self._logger.info("Resume training from %3dk step.", step // 1000)
        if self._rank == 0:
            uniqueCodes, ratio = self._eval(testLoader, step)

        for i in range(initEpoch, self._config.Epoch):
            sampler.set_epoch(i)
            temperature = max(finalTemp, initTemp * (finalTemp / initTemp) ** (i / annealRange))
            # temperature = -1/3 * temperature + 13/3
            for images in trainLoader:
                if step % 2 == 0:
                    self._optimizerD.zero_grad(True)
                else:
                    self._optimizerG.zero_grad(True)
                images = images.to(self._rank, non_blocking=True)
                (ssimLoss, l1l2Loss, ganLoss, reg), (restored, codes, predicts, logits, targets) = self._model(images, temperature, step)
                if step % 2 == 0:
                    ((0.0 * ssimLoss +0.0 * l1l2Loss).mean() + self._config.Coef.dis * ganLoss + 0.0 * reg).backward()
                else:
                    ((self._config.Coef.ssim * ssimLoss + self._config.Coef.l1l2 * l1l2Loss).mean() + self._config.Coef.gen * ganLoss + self._config.Coef.reg * reg).backward()
                # torch.nn.utils.clip_grad_norm_(self._model.parameters(), 0.5)
                if step % 2 == 0:
                    self._optimizerD.step()
                    self._schedulerD.step()
                else:
                    self._optimizerG.step()
                    self._schedulerG.step()
                step += 1
                self._config.Coef.reg = _tuneReg(step)
                if self._loggingHook is not None:
                    with torch.no_grad():
                        self._loggingHook(step, ssimLoss=ssimLoss, l1l2Loss=l1l2Loss, reg=reg, ganLoss=ganLoss, now=step, images=images, predicts=predicts, targets=targets, restored=restored, testLoader=testLoader, i=i, temperature=temperature, regCoeff=self._config.Coef.reg, logits=logits)


    # pylint: disable=protected-access
    @torch.no_grad()
    def _eval(self, dataLoader: torch.utils.data.DataLoader, step: int):
        if self._logger is None:
            return
        self._model.eval()
        model = self._model.module._compressor
        ssims = list()
        psnrs = list()
        bs = [list() for _ in range(self._config.Model.m)]
        latents = list()
        qs = list()
        for raw in dataLoader:
            raw = raw.to(self._rank, non_blocking=True)

            latent = model._encoder(raw)

            # M * [n, c // M, h, w]
            splits = torch.chunk(latent, self._config.Model.m, 1)
            lHat = list()
            for i in range(self._config.Model.m):
                b = model._quantizer[i].encode(splits[i])
                q = model._quantizer[i].decode(b)
                lHat.append(q)
                bs[i].append(b.int().detach().cpu())
            quantized = torch.cat(lHat, 1)
            restored = torch.tanh(model._decoder(quantized))

            latents.append(latent.detach().cpu())
            qs.append(quantized.detach().cpu())

            raw = self._deTrans(raw)
            restored = self._deTrans(restored)

            ssim = self._evalSSIM(restored.detach().float(), raw.detach().float())

            ssims.append(-10 * (1.0 - ssim).log10())
            psnrs.append(psnr(restored.detach(), raw.detach()))

        ssims = torch.cat(ssims, 0)
        psnrs = torch.cat(psnrs, 0)
        bs = [torch.cat(x, 0) for x in bs]
        latent = torch.cat(latents, 0)
        qs = torch.cat(qs, 0)
        self._logger.info("MS-SSIM: %2.2fdB", ssims.mean())
        self._logger.info("   PSNR: %2.2fdB", psnrs.mean())
        self._saver.add_images("Eval/Res", restored, global_step=step)
        uniqueCodes, counts = torch.unique(bs[0], return_counts=True)
        self._saver.add_scalar("Eval/UniqueCodes", len(uniqueCodes), global_step=step)
        # [N, C, H, W] -> mean of [N, H, W]
        self._saver.add_scalar("Eval/QError", ((qs - latent) ** 2).sum(1).mean(), global_step=step)
        # np.save("q.npy", qs)
        # np.save("z.npy", latent)
        # del bs, zs
        self._model.train()

        encoded, bpp = self._compress(bs)
        self._saver.add_scalar("Eval/BPP", bpp, global_step=step)

        return uniqueCodes.detach().cuda(), (counts / b.numel()).detach().cuda()

    def _compress(self, codes: List[torch.Tensor]):
        compressed = list()
        cdfs = list()
        # b: Tensor of [N, 32, 32]
        for b in codes:
            # list of 256 probs
            prob = self._calculateFreq(b, self._config.Model.k)
            cdf = pmf_to_quantized_cdf(prob.tolist(), 16)
            # M * [cdf]
            cdfs.append(cdf)
        encoder = ans.RansEncoder()
        # codePerImage: M * [Tensor of [32 * 32]]
        for codePerImage in zip(*codes):
            # [M, 32, 32]
            codePerImage = torch.stack(codePerImage, 0)
            # params: List of symbols, List of indices of pdfs, List of pdfs, List of upper-bounds, List of offsets
            # [0, 1, 2, 3], [0, 0, 1, 1], [[xx, xx, xx, xx], [xx, xx, xx, xx]], [4, 4, 4, 4], [0, 0, 0, 0]
            binary = encoder.encode_with_indexes(codePerImage.flatten().int().tolist(), torch.arange(codePerImage.shape[0])[:, None, None].expand_as(codePerImage).flatten().int().tolist(), cdfs, [self._config.Model.k] * self._config.Model.m, torch.zeros_like(codePerImage).flatten().int().tolist())
            compressed.append(binary)
        # binary: 1 byte per word
        # N * [binaries]
        total = 8 * sum(len(binary) for binary in compressed)
        totalPixel = len(codes[0]) * self._imgSize
        bpp = float(total) / totalPixel
        self._logger.info("%.2fMB for %d images, BPP: %.4f", total / 1048576, len(codes[0]), bpp)
        return compressed, bpp

    def _calculateFreq(self, code: torch.Tensor, k):
        count = torch.bincount(code.flatten(), minlength=k)
        return count / code.numel()<|MERGE_RESOLUTION|>--- conflicted
+++ resolved
@@ -28,21 +28,12 @@
 
 def _tuneReg(step):
     step = step + 1
-<<<<<<< HEAD
     if step < 40000:
-        return 1e-4
+        return 2e-4
     elif step < 60000:
-        return 1e-3
+        return 2e-3
     elif step < 80000:
-        return 1e-2
-=======
-    if step < 10000:
-        return 2e-4
-    elif step < 15000:
-        return 2e-3
-    elif step < 20000:
         return 2e-2
->>>>>>> db4af587
     else:
         return 2e-2 * 0.9977000638225533 ** (step - WARMUP_STEP)
 
