--- conflicted
+++ resolved
@@ -27,11 +27,7 @@
 
 INCRE_STEP = 40000
 def _tuneReg(step, start=False):
-<<<<<<< HEAD
-    return 0.0
-=======
     return 1e1
->>>>>>> c472ce71
     # step = step + 1
     # return 1e-2 * min(step / WARMUP_STEP, 0.9999 ** (step - WARMUP_STEP))
 
