from typing import Callable, Iterator, List
from logging import Logger
import math

import numpy as np
import torch
from torch import nn
from torch.nn.parallel import DistributedDataParallel
from torch import distributed as dist
from torch.utils.tensorboard.summary import image
from compressai._CXX import pmf_to_quantized_cdf
from compressai import ans
from cfmUtils.saver import Saver
from cfmUtils.base import FrequecyHook

from mcqc.algorithms.algorithm import Algorithm
from mcqc.evaluation.helpers import evalSSIM, psnr
from mcqc.losses.ssim import MsSSIM
from mcqc.models.whole import Whole
from mcqc import Config


WARMUP_STEP = 40000
def _transformerLR(step):
    step = step + 1
    return min(step / WARMUP_STEP, 0.99999 ** (step - WARMUP_STEP))


def _tuneReg(step):
    step = step + 1
    if step < 20000:
        return 2e-4
    elif step < 30000:
        return 2e-3
    elif step < 40000:
        return 2e-2
    else:
        return 2e-2 * 0.9977000638225533 ** (step - WARMUP_STEP)


class Plain(Algorithm):
    def __init__(self, config: Config, model: Whole, optimizer: Callable[[Iterator[nn.Parameter]], torch.optim.Optimizer], scheduler: Callable[[torch.optim.Optimizer], torch.optim.lr_scheduler._LRScheduler], saver: Saver, savePath:str, continueTrain: bool, logger: Logger):
        super().__init__()
        self._rank = dist.get_rank()
        self._worldSize = dist.get_world_size()
        if self._rank == 0 and saver is None:
            raise AttributeError("Not passing a saver for main process.")
        if self._rank != 0 and saver is not None:
            raise AttributeError("Try passing a saver for sub-process.")
        torch.cuda.set_device(self._rank)

        self._model = DistributedDataParallel(model.to(self._rank), device_ids=[self._rank], output_device=self._rank, broadcast_buffers=False)

        if self._rank == 0:
            self._evalSSIM = MsSSIM(size_average=False).to(self._rank)

        # self._optimizer = torch.optim.AdamW(optimizer_grouped_parameters, eps=Consts.Eps, amsgrad=True)
        self._optimizer: torch.optim.Optimizer = optimizer(config.LearningRate, self._model.parameters(), 1e-5)
        # self._scheduler = scheduler(self._optimizer)
        self._scheduler = torch.optim.lr_scheduler.LambdaLR(self._optimizer, _transformerLR)

        dist.barrier()

        # self._optimizerD = optimizer(1e-5, self._model.module._discriminator.parameters(), 0)
        # self._schedulerD = scheduler(self._optimizerD)
        self._ckpt = "ckpt/global.ckpt"
        self._saver = saver
        self._savePath = savePath
        self._logger = logger
        self._config = config
        self._continue = continueTrain
        if self._rank == 0:
            self._loggingHook = FrequecyHook({100: self._fastHook, 1000: self._mediumHook})
        else:
            self._loggingHook = None

        self._imgSize = 512 * 512
        # self._accumulatedBatches = 32 //  config.BatchSize

    @staticmethod
    def _deTrans(image):
        return ((image * 0.5 + 0.5) * 255).clamp(0.0, 255.0).byte()

    @torch.no_grad()
    def _fastHook(self, **kwArgs):
        ssimLoss, l1l2Loss, infoMax, reg, step, regCoeff, temp, logits = kwArgs["ssimLoss"], kwArgs["l1l2Loss"], kwArgs["infoMax"], kwArgs["reg"], kwArgs["now"], kwArgs["regCoeff"], kwArgs["temperature"], kwArgs["logits"]
        self._saver.add_scalar("Loss/MS-SSIM", ssimLoss.mean(), global_step=step)
        self._saver.add_scalar("Loss/L1L2", l1l2Loss.mean(), global_step=step)
        self._saver.add_scalar("Loss/InfoMax", infoMax.mean(), global_step=step)
        self._saver.add_scalar("Loss/Reg", reg.mean(), global_step=step)
        self._saver.add_scalar("Stat/LR", self._scheduler.get_last_lr()[0], global_step=step)
        self._saver.add_scalar("Stat/Reg", regCoeff, global_step=step)
        self._saver.add_scalar("Stat/Temperature", temp, global_step=step)
        self._saver.add_histogram("Stat/Logit", logits[0], global_step=step)

    @torch.no_grad()
    def _mediumHook(self, **kwArgs):
        images, restored, testLoader, step, i, quantized, temperature = kwArgs["images"], kwArgs["restored"], kwArgs["testLoader"], kwArgs["now"], kwArgs["i"], kwArgs["quantized"], kwArgs["temperature"]
        self._saver.add_images("Train/Raw", self._deTrans(images), global_step=step)
        # self._saver.add_images("Train/Masked", self._deTrans(maskedImages), global_step=step)
        self._saver.add_images("Train/Res", self._deTrans(restored), global_step=step)
        self._visualizeIntermediate(quantized, step)
        uniqueCodes, ratio = self._eval(testLoader, step)
        self._saver.save(self._logger, model=self._model, optim=self._optimizer, schdr=self._scheduler, step=step, epoch=i, temperature=temperature)
        self._logger.info("[%3dk]: LR = %.2e, T = %.2e", (step) // 1000, self._scheduler.get_last_lr()[0], temperature)
        return uniqueCodes, ratio

    @torch.no_grad()
    def _visualizeIntermediate(self, latent, step):
        img = latent[0][:, None, ...]
        fMin, fMax = img.min(), img.max()
        img = (img - fMin) / (fMax - fMin)
        self._saver.add_images(f"Train/Feature", img, step)

    # pylint: disable=too-many-locals,arguments-differ
    def run(self, trainLoader: torch.utils.data.DataLoader, sampler: torch.utils.data.DistributedSampler, testLoader: torch.utils.data.DataLoader):
        step = 0
        # tristate: None (pure latent), False (quantized with straight-through), True (pure quanitzed)
        # uniqueCodes = 2048
        images = None

        epochSteps = len(trainLoader.dataset) // (self._worldSize * trainLoader.batch_size)

        temperature = 10.0
        initTemp = 10.0
        finalTemp = 0.1
        annealRange = int(40000 // epochSteps)
        initEpoch = 0

        mapLocation = {"cuda:0": f"cuda:{self._rank}"}
        Saver.load(self._ckpt, mapLocation, False, self._logger, model=self._model)

        if self._continue:
            loaded = Saver.load(self._savePath, mapLocation, True, self._logger, model=self._model, optim=self._optimizer, schdr=self._scheduler, step=step, epoch=initEpoch, temperature=temperature)
            step = loaded["step"]
            temperature = loaded["temperature"]
            initEpoch = loaded["epoch"]
            if self._rank == 0:
                self._logger.info("Resume training from %3dk step.", step // 1000)
        if self._rank == 0:
            self._eval(testLoader, step)

        for i in range(initEpoch, self._config.Epoch):
            sampler.set_epoch(i)
            temperature = max(finalTemp, initTemp * (finalTemp / initTemp) ** (i / annealRange))
            # temperature = -1/3 * temperature + 13/3
            for images in trainLoader:
                self._optimizer.zero_grad(True)
                images = images.to(self._rank, non_blocking=True)
<<<<<<< HEAD
                (ssimLoss, l1l2Loss, reg), (restored, codes, quantized, logits, targets) = self._model(images, temperature)
                ((self._config.Coef.ssim * ssimLoss + self._config.Coef.l1l2 * l1l2Loss).mean() + self._config.Coef.reg * reg).backward()
=======
                (ssimLoss, l1l2Loss, infoMax, reg), (restored, codes, _, logits, targets) = self._model(images, temperature, step)
                (self._config.Coef.ssim * ssimLoss + self._config.Coef.l1l2 * l1l2Loss + self._config.Coef.reg * reg + self._config.Coef.gen * infoMax).backward()
>>>>>>> 6b361d34
                # torch.nn.utils.clip_grad_norm_(self._model.parameters(), 1.0)
                self._optimizer.step()
                self._scheduler.step()
                self._config.Coef.reg = _tuneReg(step)
                step += 1
                if self._loggingHook is not None:
                    with torch.no_grad():
<<<<<<< HEAD
                        results = self._loggingHook(step, ssimLoss=ssimLoss, l1l2Loss=l1l2Loss, reg=reg, now=step, images=images, targets=targets, restored=restored, testLoader=testLoader, i=i, temperature=temperature, regCoeff=self._config.Coef.reg, logits=logits, quantized=quantized)
=======
                        results = self._loggingHook(step, ssimLoss=ssimLoss, l1l2Loss=l1l2Loss, infoMax=infoMax, reg=reg, now=step, images=images, targets=targets, restored=restored, testLoader=testLoader, i=i, temperature=temperature, regCoeff=self._config.Coef.reg, logits=logits)
>>>>>>> 6b361d34

    # pylint: disable=protected-access
    @torch.no_grad()
    def _eval(self, dataLoader: torch.utils.data.DataLoader, step: int):
        if self._logger is None:
            return
        self._model.eval()
        model = self._model.module._compressor
        ssims = list()
        psnrs = list()
        bs = [list() for _ in range(self._config.Model.m)]
        zs = list()
        qs = list()
        for raw in dataLoader:
            raw = raw.to(self._rank, non_blocking=True)

            latent = model._encoder(raw)

            # M * [n, c // M, h, w]
            splits = torch.chunk(latent, self._config.Model.m, 1)
            lHat = list()
            for i in range(self._config.Model.m):
                b = model._quantizer[i].encode(splits[i])
                q = model._quantizer[i].decode(b)
                lHat.append(q)
                bs[i].append(b.int().detach().cpu())
            quantized = torch.cat(lHat, 1)
            restored = torch.tanh(model._decoder(quantized))

            zs.append(latent.detach().cpu())
            qs.append(quantized.detach().cpu())

            raw = self._deTrans(raw)
            restored = self._deTrans(restored)

            ssim = self._evalSSIM(restored.detach().float(), raw.detach().float())

            ssims.append(-10 * (1.0 - ssim).log10())
            psnrs.append(psnr(restored.detach(), raw.detach()))

        ssims = torch.cat(ssims, 0)
        psnrs = torch.cat(psnrs, 0)
        bs = [torch.cat(x, 0) for x in bs]
        zs = torch.cat(zs, 0)
        qs = torch.cat(qs, 0)
        self._logger.info("MS-SSIM: %2.2fdB", ssims.mean())
        self._logger.info("   PSNR: %2.2fdB", psnrs.mean())
        self._saver.add_images("Eval/Res", restored, global_step=step)
        uniqueCodes, counts = torch.unique(bs[0], return_counts=True)
        self._saver.add_scalar("Eval/UniqueCodes", len(uniqueCodes), global_step=step)
        # [N, C, H, W] -> mean of [N, H, W]
        self._saver.add_scalar("Eval/QError", ((qs - zs) ** 2).sum(1).mean(), global_step=step)
        self._model.train()

        encoded, bpp = self._compress(bs)
        self._saver.add_scalar("Eval/BPP", bpp, global_step=step)

        return uniqueCodes.detach().cuda(), (counts / b.numel()).detach().cuda()

    def _compress(self, codes: List[torch.Tensor]):
        compressed = list()
        cdfs = list()
        # b: Tensor of [N, 32, 32]
        for b in codes:
            # list of 256 probs
            prob = self._calculateFreq(b, self._config.Model.k)
            cdf = pmf_to_quantized_cdf(prob.tolist(), 16)
            # M * [cdf]
            cdfs.append(cdf)
        encoder = ans.RansEncoder()
        # codePerImage: M * [Tensor of [32 * 32]]
        for codePerImage in zip(*codes):
            # [M, 32, 32]
            codePerImage = torch.stack(codePerImage, 0)
            # params: List of symbols, List of indices of pdfs, List of pdfs, List of upper-bounds, List of offsets
            # [0, 1, 2, 3], [0, 0, 1, 1], [[xx, xx, xx, xx], [xx, xx, xx, xx]], [4, 4, 4, 4], [0, 0, 0, 0]
            binary = encoder.encode_with_indexes(codePerImage.flatten().int().tolist(), torch.arange(codePerImage.shape[0])[:, None, None].expand_as(codePerImage).flatten().int().tolist(), cdfs, [self._config.Model.k] * self._config.Model.m, torch.zeros_like(codePerImage).flatten().int().tolist())
            compressed.append(binary)
        # binary: 1 byte per word
        # N * [binaries]
        total = 8 * sum(len(binary) for binary in compressed)
        totalPixel = len(codes[0]) * self._imgSize
        bpp = float(total) / totalPixel
        self._logger.info("%.2fMB for %d images, BPP: %.4f", total / 1048576, len(codes[0]), bpp)
        return compressed, bpp

    def _calculateFreq(self, code: torch.Tensor, k):
        count = torch.bincount(code.flatten(), minlength=k)
        return count / code.numel()<|MERGE_RESOLUTION|>--- conflicted
+++ resolved
@@ -147,13 +147,8 @@
             for images in trainLoader:
                 self._optimizer.zero_grad(True)
                 images = images.to(self._rank, non_blocking=True)
-<<<<<<< HEAD
                 (ssimLoss, l1l2Loss, reg), (restored, codes, quantized, logits, targets) = self._model(images, temperature)
                 ((self._config.Coef.ssim * ssimLoss + self._config.Coef.l1l2 * l1l2Loss).mean() + self._config.Coef.reg * reg).backward()
-=======
-                (ssimLoss, l1l2Loss, infoMax, reg), (restored, codes, _, logits, targets) = self._model(images, temperature, step)
-                (self._config.Coef.ssim * ssimLoss + self._config.Coef.l1l2 * l1l2Loss + self._config.Coef.reg * reg + self._config.Coef.gen * infoMax).backward()
->>>>>>> 6b361d34
                 # torch.nn.utils.clip_grad_norm_(self._model.parameters(), 1.0)
                 self._optimizer.step()
                 self._scheduler.step()
@@ -161,11 +156,7 @@
                 step += 1
                 if self._loggingHook is not None:
                     with torch.no_grad():
-<<<<<<< HEAD
                         results = self._loggingHook(step, ssimLoss=ssimLoss, l1l2Loss=l1l2Loss, reg=reg, now=step, images=images, targets=targets, restored=restored, testLoader=testLoader, i=i, temperature=temperature, regCoeff=self._config.Coef.reg, logits=logits, quantized=quantized)
-=======
-                        results = self._loggingHook(step, ssimLoss=ssimLoss, l1l2Loss=l1l2Loss, infoMax=infoMax, reg=reg, now=step, images=images, targets=targets, restored=restored, testLoader=testLoader, i=i, temperature=temperature, regCoeff=self._config.Coef.reg, logits=logits)
->>>>>>> 6b361d34
 
     # pylint: disable=protected-access
     @torch.no_grad()
