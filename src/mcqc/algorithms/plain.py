from typing import Callable, Iterator, List
from logging import Logger
import math
from itertools import chain

import numpy as np
import torch
from torch import nn
from torch.nn.parallel import DistributedDataParallel
from torch import distributed as dist
from torch.utils.tensorboard.summary import image
from compressai._CXX import pmf_to_quantized_cdf
from compressai import ans
from cfmUtils.saver import Saver
from cfmUtils.base import FrequecyHook

from mcqc.algorithms.algorithm import Algorithm
from mcqc.evaluation.helpers import evalSSIM, psnr
from mcqc.losses.ssim import MsSSIM
from mcqc.models.whole import Whole
from mcqc import Config


WARMUP_STEP = 20000
def _transformerLR(step):
    step = step + 1
    return min(step / WARMUP_STEP, 0.99999 ** (step - WARMUP_STEP))

INCRE_STEP = 40000
def _tuneReg(step, start=False):
<<<<<<< HEAD
    return 1e-2
=======
    return 0.0
>>>>>>> 485bd34e
    # step = step + 1
    # return 1e-2 * min(step / WARMUP_STEP, 0.9999 ** (step - WARMUP_STEP))

class Plain(Algorithm):
    def __init__(self, config: Config, model: Whole, optimizer: Callable[[Iterator[nn.Parameter]], torch.optim.Optimizer], scheduler: Callable[[torch.optim.Optimizer], torch.optim.lr_scheduler._LRScheduler], saver: Saver, savePath:str, continueTrain: bool, logger: Logger):
        super().__init__()
        self._rank = dist.get_rank()
        self._worldSize = dist.get_world_size()
        if self._rank == 0 and saver is None:
            raise AttributeError("Not passing a saver for main process.")
        if self._rank != 0 and saver is not None:
            raise AttributeError("Try passing a saver for sub-process.")
        torch.cuda.set_device(self._rank)

        # if torch.backends.cudnn.version() >= 7603:
        #     self._channelLast = True
        #     model = model.to(memory_format=torch.channels_last)

        self._model = DistributedDataParallel(model.to(self._rank), device_ids=[self._rank], output_device=self._rank, broadcast_buffers=False)

        if self._rank == 0:
            self._evalSSIM = MsSSIM(size_average=False).to(self._rank)

        # self._optimizer = torch.optim.AdamW(optimizer_grouped_parameters, eps=Consts.Eps, amsgrad=True)
        self._optimizer = optimizer(config.LearningRate, self._model.parameters(), 1e-5)
        # self._scheduler = scheduler(self._optimizer)
        self._scheduler = torch.optim.lr_scheduler.LambdaLR(self._optimizer, _transformerLR)

        dist.barrier()

        # self._optimizerD = optimizer(1e-5, self._model.module._discriminator.parameters(), 0)
        # self._schedulerD = scheduler(self._optimizerD)
        self._saver = saver
        self._savePath = savePath
        self._logger = logger
        self._config = config
        self._continue = continueTrain
        if self._rank == 0:
            self._loggingHook = FrequecyHook({100: self._fastHook, 1000: self._mediumHook, 10000: self._slowHook})
        else:
            self._loggingHook = None

        self._imgSize = 512 * 512
        # self._accumulatedBatches = 32 //  config.BatchSize

    @staticmethod
    def _deTrans(image):
        return ((image * 0.5 + 0.5) * 255).clamp(0.0, 255.0).byte()

    def _fastHook(self, **kwArgs):
        ssimLoss, l1l2Loss, reg, step, regCoeff, temp, logits = kwArgs["ssimLoss"], kwArgs["l1l2Loss"], kwArgs["reg"], kwArgs["now"], kwArgs["regCoeff"], kwArgs["temperature"], kwArgs["logits"]
        self._saver.add_scalar("Loss/MS-SSIM", ssimLoss.mean(), global_step=step)
        self._saver.add_scalar("Loss/L1L2", l1l2Loss.mean(), global_step=step)
        self._saver.add_scalar("Loss/Reg", reg.mean(), global_step=step)
        self._saver.add_scalar("Stat/LR", self._scheduler.get_last_lr()[0], global_step=step)
        self._saver.add_scalar("Stat/Reg", regCoeff, global_step=step)
        self._saver.add_scalar("Stat/Temperature", temp, global_step=step)
        self._saver.add_histogram("Stat/Logit", logits[0], global_step=step)

    def _mediumHook(self, **kwArgs):
        images, restored, testLoader, step, i, temperature, regScale, maskedImages = kwArgs["images"], kwArgs["restored"], kwArgs["testLoader"], kwArgs["now"], kwArgs["i"], kwArgs["temperature"], kwArgs["regScale"], kwArgs["maskedImages"]
        self._saver.add_images("Train/Raw", self._deTrans(images), global_step=step)
        # self._saver.add_images("Train/Masked", self._deTrans(maskedImages), global_step=step)
        self._saver.add_images("Train/Res", self._deTrans(restored), global_step=step)
        uniqueCodes, ratio = self._eval(testLoader, step)
        self._saver.save(self._logger, model=self._model, optim=self._optimizer, schdr=self._scheduler, step=step, epoch=i, temperature=temperature, regScale=regScale)
        self._logger.info("[%3dk]: LR = %.2e, T = %.2e, P = %.2e", (step) // 1000, self._scheduler.get_last_lr()[0], temperature, regScale)
        return uniqueCodes, ratio

    def _slowHook(self, **kwArgs):
        step = kwArgs["now"]
        if 100000 <= step <= 130000:
            self._scheduler.step()

    # pylint: disable=too-many-locals,arguments-differ
    def run(self, trainLoader: torch.utils.data.DataLoader, sampler: torch.utils.data.DistributedSampler, testLoader: torch.utils.data.DataLoader):
        step = 0
        # tristate: None (pure latent), False (quantized with straight-through), True (pure quanitzed)
        # uniqueCodes = 2048
        images = None
        regScale = 1.0

        epochSteps = len(trainLoader.dataset) // (self._worldSize * trainLoader.batch_size)

        temperature = 10.0
        initTemp = 10.0
        finalTemp = 1.0
        annealRange = int(40000 // epochSteps)
        initEpoch = 0

        if self._continue:
            mapLocation = {"cuda:0": f"cuda:{self._rank}"}
            loaded = Saver.load(self._savePath, mapLocation, self._logger, model=self._model, optim=self._optimizer, schdr=self._scheduler, step=step, epoch=initEpoch, temperature=temperature, regScale=regScale)
            step = loaded["step"]
            temperature = loaded["temperature"]
            initEpoch = loaded["epoch"]
            if self._rank == 0:
                self._logger.info("Resume training from %3dk step.", step // 1000)
        if self._rank == 0:
            uniqueCodes, ratio = self._eval(testLoader, step)
            regScale = self._config.Model.k[0] / uniqueCodes.numel()

        for i in range(initEpoch, self._config.Epoch):
            sampler.set_epoch(i)
            temperature = initTemp * (finalTemp / initTemp) ** (i / annealRange)
            # temperature = -1/3 * temperature + 13/3
            for images in trainLoader:
                self._optimizer.zero_grad(True)
                images = images.to(self._rank, non_blocking=True)
                (ssimLoss, l1l2Loss, reg), (restored, codes, maskedImages, logits, quantizeds) = self._model(images, temperature)
                ((self._config.Coef.ssim * ssimLoss + self._config.Coef.l1l2 * l1l2Loss).mean() + regScale * self._config.Coef.reg * reg).backward()
                # torch.nn.utils.clip_grad_norm_(self._model.parameters(), 1.0)
                self._optimizer.step()
                self._scheduler.step()
                step += 1
                self._config.Coef.reg = _tuneReg(step, step > 14000)
                # e2e = step % 2 == 0
                if self._loggingHook is not None:
                    with torch.no_grad():
                        results = self._loggingHook(step, ssimLoss=ssimLoss, l1l2Loss=l1l2Loss, reg=reg, now=step, images=images, maskedImages=maskedImages, restored=restored, testLoader=testLoader, i=i, temperature=temperature, regScale=regScale, regCoeff=self._config.Coef.reg, logits=logits)
                        codesAndCounts = results.get(1000, None)
                        if codesAndCounts is not None:
                            uniqueCodes, ratio = codesAndCounts
                            regScale = self._config.Model.k[0] / uniqueCodes.numel()


    # pylint: disable=protected-access
    @torch.no_grad()
    def _eval(self, dataLoader: torch.utils.data.DataLoader, step: int):
        if self._logger is None:
            return
        self._model.eval()
        model = self._model.module._compressor
        ssims = list()
        psnrs = list()
        bs = [list() for _ in self._config.Model.k]
        latents = list()
        qs = list()
        for raw in dataLoader:
            raw = raw.to(self._rank, non_blocking=True)

            latent = model._encoder(raw)

            # M * [n, c // M, h, w]
            splits = torch.chunk(latent, len(model._k), 1)
            lHat = list()
            for i in range(len(model._k)):
                b, _ = model._quantizer[i].encode(splits[i])
                q = model._quantizer[i].decode(b)
                lHat.append(q)
                bs[i].append(b.int().detach().cpu())
            quantized = torch.cat(lHat, 1)
            restored = torch.tanh(model._decoder(quantized))

            latents.append(latent.detach().cpu())
            qs.append(quantized.detach().cpu())

            raw = self._deTrans(raw)
            restored = self._deTrans(restored)

            ssim = self._evalSSIM(restored.detach().float(), raw.detach().float())

            ssims.append(ssim)
            # ssims.append(20 * (1.0 / (1.0 - ssim).sqrt()).log10())
            psnrs.append(psnr(restored.detach(), raw.detach()))

        ssims = torch.cat(ssims, 0)
        psnrs = torch.cat(psnrs, 0)
        bs = [torch.cat(x, 0) for x in bs]
        latent = torch.cat(latents, 0)
        qs = torch.cat(qs, 0)
        self._logger.info("MS-SSIM: %2.2f", ssims.mean())
        self._logger.info("   PSNR: %2.2fdB", psnrs.mean())
        self._saver.add_images("Eval/Res", restored, global_step=step)
        uniqueCodes, counts = torch.unique(bs[0], return_counts=True)
        self._saver.add_scalar("Eval/UniqueCodes", len(uniqueCodes), global_step=step)
        # [N, C, H, W] -> mean of [N, H, W]
        self._saver.add_scalar("Eval/QError", ((qs - latent) ** 2).sum(1).mean(), global_step=step)
        # np.save("q.npy", qs)
        # np.save("z.npy", latent)
        # del bs, zs
        self._model.train()

<<<<<<< HEAD
        # encoded, bpp = self._compress(bs)
        # self._saver.add_scalar("Eval/BPP", bpp, global_step=step)
=======
        encoded, bpp = self._compress(bs)
        self._saver.add_scalar("Eval/BPP", bpp, global_step=step)
>>>>>>> 485bd34e

        return uniqueCodes.detach().cuda(), (counts / b.numel()).detach().cuda()

    def _compress(self, codes: List[torch.Tensor]):
        compressed = list()
        cdfs = list()
        # b: Tensor of [N, 32, 32]
        for b, k in zip(codes, self._config.Model.k):
            # list of 256 probs
            prob = self._calculateFreq(b, k)
            cdf = pmf_to_quantized_cdf(prob.tolist(), 16)
            # M * [cdf]
            cdfs.append(cdf)
        encoder = ans.RansEncoder()
        # codePerImage: M * [Tensor of [32 * 32]]
        for codePerImage in zip(*codes):
            # [M, 32, 32]
            codePerImage = torch.stack(codePerImage, 0)
            # params: List of symbols, List of indices of pdfs, List of pdfs, List of upper-bounds, List of offsets
            # [0, 1, 2, 3], [0, 0, 1, 1], [[xx, xx, xx, xx], [xx, xx, xx, xx]], [4, 4, 4, 4], [0, 0, 0, 0]
            binary = encoder.encode_with_indexes(codePerImage.flatten().int().tolist(), torch.arange(codePerImage.shape[0])[:, None, None].expand_as(codePerImage).flatten().int().tolist(), cdfs, self._config.Model.k, torch.zeros_like(codePerImage).flatten().int().tolist())
            compressed.append(binary)
        # binary: 1 byte per word
        # N * [binaries]
        total = 8 * sum(len(binary) for binary in compressed)
        totalPixel = len(codes[0]) * self._imgSize
        bpp = float(total) / totalPixel
        self._logger.info("%.2fMB for %d images, BPP: %.4f", total / 1048576, len(codes[0]), bpp)
        return compressed, bpp

    def _calculateFreq(self, code: torch.Tensor, k):
        count = torch.bincount(code.flatten(), minlength=k)
        return count / code.numel()<|MERGE_RESOLUTION|>--- conflicted
+++ resolved
@@ -28,11 +28,7 @@
 
 INCRE_STEP = 40000
 def _tuneReg(step, start=False):
-<<<<<<< HEAD
     return 1e-2
-=======
-    return 0.0
->>>>>>> 485bd34e
     # step = step + 1
     # return 1e-2 * min(step / WARMUP_STEP, 0.9999 ** (step - WARMUP_STEP))
 
@@ -216,13 +212,8 @@
         # del bs, zs
         self._model.train()
 
-<<<<<<< HEAD
-        # encoded, bpp = self._compress(bs)
-        # self._saver.add_scalar("Eval/BPP", bpp, global_step=step)
-=======
         encoded, bpp = self._compress(bs)
         self._saver.add_scalar("Eval/BPP", bpp, global_step=step)
->>>>>>> 485bd34e
 
         return uniqueCodes.detach().cuda(), (counts / b.numel()).detach().cuda()
 
