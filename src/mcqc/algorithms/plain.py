--- conflicted
+++ resolved
@@ -69,11 +69,7 @@
 
         # self._optimizerD = optimizer(1e-5, self._model.module._discriminator.parameters(), 0)
         # self._schedulerD = scheduler(self._optimizerD)
-<<<<<<< HEAD
-        self._ckpt = "ckpt/global.ckpt"
-=======
         self._ckpt = config.WarmStart
->>>>>>> 58bbe8f8
         self._saver = saver
         self._savePath = savePath
         self._logger = logger
