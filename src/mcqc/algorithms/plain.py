from typing import Callable, Iterator, List, Tuple
from logging import Logger
import math

import numpy as np
import torch
from torch import nn
from torch.types import Number
from torch.utils.data import DataLoader, DistributedSampler
import torch.nn.functional as F
from torch.nn.parallel import DistributedDataParallel
from torch import distributed as dist
from torch.utils.tensorboard.summary import image
from compressai._CXX import pmf_to_quantized_cdf
from compressai import ans
from cfmUtils.saver import Saver
from cfmUtils.base import FrequecyHook
import torchvision

from mcqc.algorithms.algorithm import Algorithm
from mcqc.evaluation.helpers import evalSSIM, psnr
from mcqc.losses.ssim import MsSSIM
from mcqc.models.whole import WholePQ
from mcqc import Config


WARMUP_STEP = 25000
def _transformerLR(step):
    step = step + 1
    return min(step / WARMUP_STEP, 0.99997 ** (step - WARMUP_STEP))


def _tuneReg(step):
    step = step + 1
    if step < 10000:
        return 2e-4
    elif step < 15000:
        return 2e-3
    else:
        return 2e-3 * 0.9999000638225533 ** (step - WARMUP_STEP)


class Plain(Algorithm):
    def __init__(self, config: Config, model: WholePQ, optimizer: Callable[[float, Iterator[nn.Parameter], float], torch.optim.Optimizer], scheduler: Callable[[torch.optim.Optimizer], torch.optim.lr_scheduler._LRScheduler], saver: Saver, savePath:str, continueTrain: bool, logger: Logger):
        super().__init__()
        self._rank = dist.get_rank()
        self._worldSize = dist.get_world_size()
        if self._rank == 0 and saver is None:
            raise AttributeError("Not passing a saver for main process.")
        if self._rank != 0 and saver is not None:
            raise AttributeError("Try passing a saver for sub-process.")
        torch.cuda.set_device(self._rank)

        self._model = DistributedDataParallel(model.to(self._rank), device_ids=[self._rank], output_device=self._rank, broadcast_buffers=False)

        if self._rank == 0:
            self._evalSSIM = MsSSIM(size_average=False).to(self._rank)

        # self._optimizer = torch.optim.AdamW(optimizer_grouped_parameters, eps=Consts.Eps, amsgrad=True)
        self._optimizer = optimizer(config.LearningRate, self._model.parameters(), 1e-5)
        # self._scheduler = scheduler(self._optimizer)
        self._scheduler = torch.optim.lr_scheduler.LambdaLR(self._optimizer, _transformerLR)

        dist.barrier(device_ids=[self._rank])

        # self._optimizerD = optimizer(1e-5, self._model.module._discriminator.parameters(), 0)
        # self._schedulerD = scheduler(self._optimizerD)
        self._ckpt = "ckpt/global.ckpt"
        self._saver = saver
        self._savePath = savePath
        self._logger = logger
        self._config = config
        self._continue = continueTrain
        if self._rank == 0:
            self._loggingHook = FrequecyHook({100: self._fastHook, 1000: self._mediumHook, 10000: self._slowHook})
        else:
            self._loggingHook = None

        self._imgSize = 512 * 512
        self._best = -1
        # self._accumulatedBatches = 32 //  config.BatchSize

    @staticmethod
    def _deTrans(image):
        return ((image * 0.5 + 0.5) * 255).clamp(0.0, 255.0).byte()

    @torch.no_grad()
    def _fastHook(self, **kwArgs):
        ssimLoss, l1l2Loss, reg, step, regCoeff, temp, logits = kwArgs["ssimLoss"], kwArgs["l1l2Loss"], kwArgs["reg"], kwArgs["now"], kwArgs["regCoeff"], kwArgs["temperature"], kwArgs["logits"]
        self._saver.add_scalar("Loss/MS-SSIM", ssimLoss.mean(), global_step=step)
        self._saver.add_scalar("Loss/L1L2", l1l2Loss.mean(), global_step=step)
        self._saver.add_scalar("Loss/Reg", reg.mean(), global_step=step)
        self._saver.add_scalar("Stat/LR", self._scheduler.get_last_lr()[0], global_step=step)
        self._saver.add_scalar("Stat/Reg", regCoeff, global_step=step)
        self._saver.add_scalar("Stat/Temperature", temp, global_step=step)
        self._saver.add_histogram("Stat/Logit", logits[0], global_step=step)

    @torch.no_grad()
    def _slowHook(self, **kwArgs):
        testLoader, step = kwArgs["testLoader"], kwArgs["now"]
        ssim, psnr = self._evalFull(testLoader, step)
        exit()

    @torch.no_grad()
    def _mediumHook(self, **kwArgs):
<<<<<<< HEAD
        images, restored, evalLoader, step, i, quantized, temperature = kwArgs["images"], kwArgs["restored"], kwArgs["evalLoader"], kwArgs["now"], kwArgs["i"], kwArgs["quantized"], kwArgs["temperature"]
=======
        images, restored, testLoader, step, epoch, quantized, temperature = kwArgs["images"], kwArgs["restored"], kwArgs["testLoader"], kwArgs["now"], kwArgs["epoch"], kwArgs["quantized"], kwArgs["temperature"]
>>>>>>> 489bde04
        self._saver.add_images("Train/Raw", self._deTrans(images), global_step=step)
        # self._saver.add_images("Train/Masked", self._deTrans(maskedImages), global_step=step)
        self._saver.add_images("Train/Res", self._deTrans(restored), global_step=step)
        self._visualizeIntermediate(quantized, step)
<<<<<<< HEAD
        if step % 5000 == 0:
            return
        ssim, _ = self._eval(testLoader, step)
        if ssim > self._best:
            self._best = ssim
            self._saver.save(self._logger, model=self._model, optim=self._optimizer, schdr=self._scheduler, step=step, epoch=i, temperature=temperature)
=======
        ssim, psnr = self._eval(testLoader, step)
        if ssim + psnr > self._best:
            self._best = ssim + psnr
            self._saver.save(self._logger, model=self._model, optim=self._optimizer, schdr=self._scheduler, step=step, epoch=epoch, temperature=temperature)
>>>>>>> 489bde04
        self._logger.info("[%3dk]: LR = %.2e, T = %.2e", (step) // 1000, self._scheduler.get_last_lr()[0], temperature)

    @torch.no_grad()
    def _visualizeIntermediate(self, latent, step):
        img = latent[0][:, None, ...]
        fMin, fMax = img.min(), img.max()
        img = (img - fMin) / (fMax - fMin)
        img = F.interpolate(img, scale_factor=4, mode="nearest")
        self._saver.add_images(f"Train/Feature", img, step)

<<<<<<< HEAD
    # pylint: disable=too-many-locals,arguments-differ
    def run(self, trainLoader: DataLoader, sampler: DistributedSampler, evalLoader: DataLoader, testLoader: DataLoader):
=======
    def run(self, trainLoader: DataLoader, sampler: DistributedSampler, testLoader: DataLoader):
>>>>>>> 489bde04
        step = 0
        # tristate: None (pure latent), False (quantized with straight-through), True (pure quanitzed)
        # uniqueCodes = 2048
        images = None

        temperature = 1.0
        initEpoch = 0

        mapLocation = {"cuda:0": f"cuda:{self._rank}"}
        loaded = Saver.load(self._ckpt, mapLocation, False, self._logger, model=self._model, epoch=initEpoch)
        initEpoch = loaded["epoch"]

        if self._continue:
            loaded = Saver.load(self._savePath, mapLocation, True, self._logger, model=self._model, optim=self._optimizer, schdr=self._scheduler, step=step, epoch=initEpoch)
            step = loaded["step"]
            initEpoch = loaded["epoch"]
            if self._rank == 0:
                self._logger.info("Resume training from %3dk step.", step // 1000)
        if self._rank == 0:
            ssim, _ = self._evalFull(testLoader, step)
            self._best = ssim

        for i in range(initEpoch, self._config.Epoch):
            sampler.set_epoch(i)
            # temperature = -1/3 * temperature + 13/3
            for images in trainLoader:
                self._optimizer.zero_grad(True)
                images = images.to(self._rank, non_blocking=True)
                (ssimLoss, l1l2Loss, reg), (restored, codes, quantized, logits, targets) = self._model(images, temperature)
                ((self._config.Coef.ssim * ssimLoss + self._config.Coef.l1l2 * l1l2Loss).mean() + self._config.Coef.reg * reg).backward()
                # torch.nn.utils.clip_grad_norm_(self._model.parameters(), 1.0)
                self._optimizer.step()
                self._scheduler.step()
                self._config.Coef.reg = _tuneReg(step)
                step += 1
                if self._loggingHook is not None:
                    with torch.no_grad():
<<<<<<< HEAD
                        self._loggingHook(step, ssimLoss=ssimLoss, l1l2Loss=l1l2Loss, reg=reg, now=step, images=images, targets=targets, restored=restored, evalLoader=evalLoader, testLoader=testLoader, i=i, temperature=temperature, regCoeff=self._config.Coef.reg, logits=logits, quantized=quantized)
=======
                        self._loggingHook(step, ssimLoss=ssimLoss, l1l2Loss=l1l2Loss, reg=reg, now=step, images=images, targets=targets, restored=restored, testLoader=testLoader, epoch=i, temperature=temperature, regCoeff=self._config.Coef.reg, logits=logits, quantized=quantized)
>>>>>>> 489bde04

    @torch.no_grad()
    def _eval(self, dataLoader: DataLoader, step: int) -> Tuple[float, float]:
        self._model.eval()
        model = self._model.module._compressor
        ssims = list()
        psnrs = list()
        bs = [list() for _ in range(self._config.Model.m)]
        zs = list()
        qs = list()
        totalPixels = 0
        for raw in dataLoader:
            raw = raw.to(self._rank, non_blocking=True)
            _, _, h, w = raw.shape
            totalPixels += h * w

            latent = model._encoder(raw)
            # M * [n, c // M, h, w]
            splits = torch.chunk(latent, self._config.Model.m, 1)
            lHat = list()
            for i in range(self._config.Model.m):
                b = model._quantizer[i].encode(splits[i])
                q = model._quantizer[i].decode(b)
                lHat.append(q)
                bs[i].append(b.int().detach().cpu())
            quantized = torch.cat(lHat, 1)
            restored = torch.tanh(model._decoder(quantized))

            # restored = restored[:, :, :h, :w]

            zs.append(latent.detach().cpu())
            qs.append(quantized.detach().cpu())

            raw = self._deTrans(raw)
            restored = self._deTrans(restored)

            ssim = self._evalSSIM(restored.detach().float(), raw.detach().float())

            ssims.append(-10 * (1.0 - ssim).log10())
            psnrs.append(psnr(restored.detach(), raw.detach()))

        ssims = torch.cat(ssims, 0)
        psnrs = torch.cat(psnrs, 0)
        zs = torch.cat(zs, 0)
        qs = torch.cat(qs, 0)
        ssimScore = ssims.mean().item()
        psnrScore = psnrs.mean().item()
        self._logger.info("MS-SSIM: %2.2fdB", ssimScore)
        self._logger.info("   PSNR: %2.2fdB", psnrScore)
        self._saver.add_scalar("Eval/MS-SSIM", ssimScore, global_step=step)
        self._saver.add_scalar("Eval/PSNR", psnrScore, global_step=step)
        self._saver.add_images("Eval/Res", restored, global_step=step)
        uniqueCodes, _ = torch.unique(bs[0], return_counts=True)
        self._saver.add_scalar("Eval/UniqueCodes", len(uniqueCodes), global_step=step)
        # [N, C, H, W] -> mean of [N, H, W]
        self._saver.add_scalar("Eval/QError", ((qs - zs) ** 2).sum(1).mean(), global_step=step)
        self._model.train()

        encoded, bpp = self._compress(bs)
        self._saver.add_scalar("Eval/BPP", bpp, global_step=step)

        return ssimScore, psnrScore

    # pylint: disable=protected-access
    @torch.no_grad()
    def _evalFull(self, dataLoader: DataLoader, step: int) -> Tuple[Number, Number]:
        self._model.eval()
        model = self._model.module._compressor
        ssims = list()
        psnrs = list()
        bs = [list() for _ in range(self._config.Model.m)]
        totalPixels = 0
        for k, raw in enumerate(dataLoader):
            raw = raw.to(self._rank, non_blocking=True)
            _, _, h, w = raw.shape
            totalPixels += h * w

            latent = model._encoder(raw)
            # M * [n, c // M, h, w]
            splits = torch.chunk(latent, self._config.Model.m, 1)
            lHat = list()
            for i in range(self._config.Model.m):
                b = model._quantizer[i].encode(splits[i])
                q = model._quantizer[i].decode(b)
                lHat.append(q)
                bs[i].append(b.int().detach().cpu())
            quantized = torch.cat(lHat, 1)
            restored = torch.tanh(model._decoder(quantized))

            restored = restored[:, :, :h, :w]

            raw = self._deTrans(raw)
            restored = self._deTrans(restored)

            ssim = self._evalSSIM(restored.detach().float(), raw.detach().float())

            ssims.append(-10 * (1.0 - ssim).log10())
            if k < 10:
                self._saver.add_image(f"Test/{k}", restored[0], step)
            psnrs.append(psnr(restored.detach(), raw.detach()))

        ssims = torch.cat(ssims, 0)
        psnrs = torch.cat(psnrs, 0)
        ssimScore = ssims.mean().item()
        psnrScore = psnrs.mean().item()
        self._logger.info("Test: MS-SSIM: %2.2fdB", ssimScore)
        self._logger.info("         PSNR: %2.2fdB", psnrScore)
        self._saver.add_scalar("Eval/MS-SSIM", ssimScore, global_step=step)
        self._saver.add_scalar("Eval/PSNR", psnrScore, global_step=step)
        self._model.train()
        encoded, bpp = self._compress(bs, totalPixels)
        self._saver.add_scalar("Eval/BPP", bpp, global_step=step)
        return ssimScore, psnrScore

    def _compress(self, codes: List[List[torch.Tensor]], totalPixels):
        compressed = list()
        cdfs = list()
        # b: Tensor of [N, 32, 32]
        for b in codes:
            b = [x.flatten() for x in b]
            # list of 256 probs
            prob = self._calculateFreq(torch.cat(b), self._config.Model.k)
            cdf = pmf_to_quantized_cdf(prob.tolist(), 16)
            # M * [cdf]
            cdfs.append(cdf)
        encoder = ans.RansEncoder()
        # codePerImage: M * [Tensor of [h * w]]
        for codePerImage in zip(*codes):
            # [M, h, w]
            codePerImage = torch.cat(codePerImage, 0)
            # params: List of symbols, List of indices of pdfs, List of pdfs, List of upper-bounds, List of offsets
            # [0, 1, 2, 3], [0, 0, 1, 1], [[xx, xx, xx, xx], [xx, xx, xx, xx]], [4, 4, 4, 4], [0, 0, 0, 0]
            binary = encoder.encode_with_indexes(codePerImage.flatten().int().tolist(), torch.arange(codePerImage.shape[0])[:, None, None].expand_as(codePerImage).flatten().int().tolist(), cdfs, [self._config.Model.k] * self._config.Model.m, torch.zeros_like(codePerImage).flatten().int().tolist())
            compressed.append(binary)
        # binary: 1 byte per word
        # N * [binaries]
        total = 8 * sum(len(binary) for binary in compressed)
        bpp = float(total) / totalPixels
        self._logger.info("%.2fMB for %d images, BPP: %.4f", total / 1048576, len(codes[0]), bpp)
        return compressed, bpp

    def _calculateFreq(self, code: torch.Tensor, k):
        count = torch.bincount(code, minlength=k)
        return count / code.numel()<|MERGE_RESOLUTION|>--- conflicted
+++ resolved
@@ -103,28 +103,17 @@
 
     @torch.no_grad()
     def _mediumHook(self, **kwArgs):
-<<<<<<< HEAD
-        images, restored, evalLoader, step, i, quantized, temperature = kwArgs["images"], kwArgs["restored"], kwArgs["evalLoader"], kwArgs["now"], kwArgs["i"], kwArgs["quantized"], kwArgs["temperature"]
-=======
-        images, restored, testLoader, step, epoch, quantized, temperature = kwArgs["images"], kwArgs["restored"], kwArgs["testLoader"], kwArgs["now"], kwArgs["epoch"], kwArgs["quantized"], kwArgs["temperature"]
->>>>>>> 489bde04
+        images, restored, evalLoader, step, epoch, quantized, temperature = kwArgs["images"], kwArgs["restored"], kwArgs["evalLoader"], kwArgs["now"], kwArgs["epoch"], kwArgs["quantized"], kwArgs["temperature"]
         self._saver.add_images("Train/Raw", self._deTrans(images), global_step=step)
         # self._saver.add_images("Train/Masked", self._deTrans(maskedImages), global_step=step)
         self._saver.add_images("Train/Res", self._deTrans(restored), global_step=step)
         self._visualizeIntermediate(quantized, step)
-<<<<<<< HEAD
-        if step % 5000 == 0:
+        if step % 10000 == 0:
             return
-        ssim, _ = self._eval(testLoader, step)
+        ssim, _ = self._eval(evalLoader, step)
         if ssim > self._best:
             self._best = ssim
-            self._saver.save(self._logger, model=self._model, optim=self._optimizer, schdr=self._scheduler, step=step, epoch=i, temperature=temperature)
-=======
-        ssim, psnr = self._eval(testLoader, step)
-        if ssim + psnr > self._best:
-            self._best = ssim + psnr
             self._saver.save(self._logger, model=self._model, optim=self._optimizer, schdr=self._scheduler, step=step, epoch=epoch, temperature=temperature)
->>>>>>> 489bde04
         self._logger.info("[%3dk]: LR = %.2e, T = %.2e", (step) // 1000, self._scheduler.get_last_lr()[0], temperature)
 
     @torch.no_grad()
@@ -135,12 +124,8 @@
         img = F.interpolate(img, scale_factor=4, mode="nearest")
         self._saver.add_images(f"Train/Feature", img, step)
 
-<<<<<<< HEAD
     # pylint: disable=too-many-locals,arguments-differ
     def run(self, trainLoader: DataLoader, sampler: DistributedSampler, evalLoader: DataLoader, testLoader: DataLoader):
-=======
-    def run(self, trainLoader: DataLoader, sampler: DistributedSampler, testLoader: DataLoader):
->>>>>>> 489bde04
         step = 0
         # tristate: None (pure latent), False (quantized with straight-through), True (pure quanitzed)
         # uniqueCodes = 2048
@@ -178,11 +163,7 @@
                 step += 1
                 if self._loggingHook is not None:
                     with torch.no_grad():
-<<<<<<< HEAD
-                        self._loggingHook(step, ssimLoss=ssimLoss, l1l2Loss=l1l2Loss, reg=reg, now=step, images=images, targets=targets, restored=restored, evalLoader=evalLoader, testLoader=testLoader, i=i, temperature=temperature, regCoeff=self._config.Coef.reg, logits=logits, quantized=quantized)
-=======
-                        self._loggingHook(step, ssimLoss=ssimLoss, l1l2Loss=l1l2Loss, reg=reg, now=step, images=images, targets=targets, restored=restored, testLoader=testLoader, epoch=i, temperature=temperature, regCoeff=self._config.Coef.reg, logits=logits, quantized=quantized)
->>>>>>> 489bde04
+                        self._loggingHook(step, ssimLoss=ssimLoss, l1l2Loss=l1l2Loss, reg=reg, now=step, images=images, targets=targets, restored=restored, evalLoader=evalLoader, testLoader=testLoader, epoch=i, temperature=temperature, regCoeff=self._config.Coef.reg, logits=logits, quantized=quantized)
 
     @torch.no_grad()
     def _eval(self, dataLoader: DataLoader, step: int) -> Tuple[float, float]:
