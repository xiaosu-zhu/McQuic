from typing import Type, Callable, Iterator
from logging import Logger
import math

import numpy as np
import torch
from torch import nn
from torch.nn.parallel import DistributedDataParallel
from torch import distributed as dist
from cfmUtils.saver import Saver
from cfmUtils.vision.colorSpace import rgb2hsv, hsv2rgb
from pytorch_msssim import ms_ssim

from mcqc.algorithms.algorithm import Algorithm
from mcqc.evaluation.helpers import evalSSIM, psnr
from mcqc.models.whole import Whole
from mcqc import Consts, Config

def _ssimExp(source, target, datarange):
    return (2.7182818284590452353602874713527 - ms_ssim(source, target, data_range=datarange).exp()) / (1.7182818284590452353602874713527)

WARMUP_RATIO = 10000 ** -1.5

def _transformerLR(epoch):
    epoch = epoch + 1
    return min(epoch ** -0.5, epoch * WARMUP_RATIO)


class TwoStage(Algorithm):
    def __init__(self, config: Config, model: Whole, optimizer: Callable[[Iterator[nn.Parameter]], torch.optim.Optimizer], scheduler: Callable[[torch.optim.Optimizer], torch.optim.lr_scheduler._LRScheduler], saver: Saver, savePath:str, continueTrain: bool, logger: Logger):
        super().__init__()
        self._rank = dist.get_rank()
        self._worldSize = dist.get_world_size()
        if self._rank == 0 and saver is None:
            raise AttributeError("Not passing a saver for main process.")
        if self._rank != 0 and saver is not None:
            raise AttributeError("Try passing a saver for sub-process.")
        torch.cuda.set_device(self._rank)
        self._model = DistributedDataParallel(model.to(self._rank), device_ids=[self._rank], output_device=self._rank)

        # self._optimizer = torch.optim.AdamW(optimizer_grouped_parameters, eps=Consts.Eps, amsgrad=True)
        self._optimizer = optimizer(config.LearningRate, self._model.parameters(), 1e-5)
        self._scheduler = scheduler(self._optimizer)
        # self._scheduler = torch.optim.lr_scheduler.LambdaLR(self._optimizer, _transformerLR)

        dist.barrier()

        # self._optimizerD = optimizer(1e-5, self._model.module._discriminator.parameters(), 0)
        # self._schedulerD = scheduler(self._optimizerD)
        self._saver = saver
        self._savePath = savePath
        self._logger = logger
        self._config = config
        self._continue = continueTrain
        # self._accumulatedBatches = 32 //  config.BatchSize

    @staticmethod
    def _deTrans(imaage):
        return ((imaage * 0.5 + 0.5) * 255).clamp(0.0, 255.0).byte()

    def run(self, trainLoader: torch.utils.data.DataLoader, sampler: torch.utils.data.DistributedSampler, testLoader: torch.utils.data.DataLoader):
        step = 0
        # tristate: None (pure latent), False (quantized with straight-through), True (pure quanitzed)
        e2e = False
        cv = 1.0
        images = None

        if self._continue:
            mapLocation = {"cuda:0": f"cuda:{self._rank}"}
            loaded = Saver.load(self._savePath, mapLocation, self._logger, model=self._model, optim=self._optimizer, schdr=self._scheduler, step=step)
            step = loaded["step"]

        for i in range(self._config.Epoch):
            sampler.set_epoch(i)
            for images in trainLoader:
                self._optimizer.zero_grad(True)
                images = images.to(self._rank, non_blocking=True)
                (ssimLoss, l1l2Loss, qLoss, reg), (restored, codes, latents, logits, quantizeds) = self._model(images, 1.0, e2e, cv)
<<<<<<< HEAD
                self._optimizer.zero_grad()
                # if (step + 1) % self._accumulatedBatches == 0:
                #     self._optimizer.step()
                #     self._optimizer.zero_grad()
                (self._config.Coef.ssim * ssimLoss + self._config.Coef.l1l2 * l1l2Loss + 10 * self._config.Coef.l1l2 * qLoss + self._config.Coef.reg * reg).mean().backward()
                # (self._config.Coef.l1l2 * l1l2Loss + self._config.Coef.reg * reg).mean().backward()
                # (self._config.Coef.ssim * ssimLoss + self._config.Coef.reg * reg).mean().backward()
                # torch.nn.utils.clip_grad_norm_(self._model.parameters(), max_norm=0.5)
=======
                if not e2e:
                    (self._config.Coef.ssim * ssimLoss + self._config.Coef.l1l2 * l1l2Loss + 10 * self._config.Coef.l1l2 * qLoss + self._config.Coef.reg * reg).mean().backward()
                else:
                    (self._config.Coef.ssim * ssimLoss + self._config.Coef.l1l2 * l1l2Loss + self._config.Coef.reg * reg).mean().backward()
>>>>>>> 631efdb4
                self._optimizer.step()
                step += 1
                if step % 1000 == 0:
                    if self._rank == 0:
                        self._appendLoss(ssimLoss, l1l2Loss, qLoss, reg, step)
                        with torch.no_grad():
                            self._saver.add_images("train/raw", self._deTrans(images), global_step=step)
                            self._saver.add_images("train/res", self._deTrans(restored), global_step=step)
                            self._eval(testLoader, step)
                            self._saver.save(self._logger, model=self._model, optim=self._optimizer, schdr=self._scheduler, step=step)
                            self._logger.info("%3dk steps complete, update: LR = %.2e", (step) // 1000, self._scheduler.get_last_lr()[0])
                    if qLoss < 0.1:
                        if e2e is None:
                            e2e = False
                        # elif not e2e:
                        #     if l1l2Loss < 0.05:
                        #         e2e = True
                if step % 10000 == 0 and 100000 <= step <= 130000:
                    self._scheduler.step()


    @torch.no_grad()
    def _appendLoss(self, ssimLoss, l1l2Loss, qLoss, reg, step: int):
        self._saver.add_scalar("loss/ssimLoss", ssimLoss.mean(), global_step=step)
        self._saver.add_scalar("loss/l1l2Loss", l1l2Loss.mean(), global_step=step)
        self._saver.add_scalar("loss/qLoss", qLoss.mean(), global_step=step)
        self._saver.add_scalar("loss/reg", reg.mean(), global_step=step)

    @torch.no_grad()
    def _eval(self, dataLoader: torch.utils.data.DataLoader, step: int):
        if self._logger is None:
            return
        self._model.eval()
        ssims = list()
        psnrs = list()
        model = self._model.module._compressor
        bs = list()
        for raw in dataLoader:
            raw = raw.to(self._rank, non_blocking=True)

            # restored, _, _, _, _ = self._model(raw, 0.5, True, 0.0)
            latents = model._encoder(raw)
            b, z = model._quantizer.encode(latents)
            bs.append(b[0].detach().cpu())

            quantized = model._quantizer.decode(b)
            restored = model._decoder(quantized)
            raw = self._deTrans(raw)
            restored = self._deTrans(restored)
            ssims.append(evalSSIM(restored.detach(), raw.detach(), True))
            psnrs.append(psnr(restored.detach(), raw.detach()))
        ssims = torch.cat(ssims, 0)
        psnrs = torch.cat(psnrs, 0)
        b = torch.cat(bs, 0).cpu().numpy()
        # np.save("b.npy", b)
        # np.save("c.npy", self._model.module.codebook.weight.detach().cpu().numpy())
        # np.save("z.npy", torch.cat(zs, 0).cpu().numpy())
        # exit()
        self._logger.info("MS-SSIM: %2.2fdB", ssims.mean())
        self._logger.info("   PSNR: %2.2fdB", psnrs.mean())
        self._saver.add_images("eval/res", restored, global_step=step)
        self._saver.add_scalar("eval/unique_codes", np.unique(b).shape[0], global_step=step)
        # del bs, zs
        self._model.train()
        return float(psnrs.mean())<|MERGE_RESOLUTION|>--- conflicted
+++ resolved
@@ -76,21 +76,10 @@
                 self._optimizer.zero_grad(True)
                 images = images.to(self._rank, non_blocking=True)
                 (ssimLoss, l1l2Loss, qLoss, reg), (restored, codes, latents, logits, quantizeds) = self._model(images, 1.0, e2e, cv)
-<<<<<<< HEAD
-                self._optimizer.zero_grad()
-                # if (step + 1) % self._accumulatedBatches == 0:
-                #     self._optimizer.step()
-                #     self._optimizer.zero_grad()
-                (self._config.Coef.ssim * ssimLoss + self._config.Coef.l1l2 * l1l2Loss + 10 * self._config.Coef.l1l2 * qLoss + self._config.Coef.reg * reg).mean().backward()
-                # (self._config.Coef.l1l2 * l1l2Loss + self._config.Coef.reg * reg).mean().backward()
-                # (self._config.Coef.ssim * ssimLoss + self._config.Coef.reg * reg).mean().backward()
-                # torch.nn.utils.clip_grad_norm_(self._model.parameters(), max_norm=0.5)
-=======
                 if not e2e:
                     (self._config.Coef.ssim * ssimLoss + self._config.Coef.l1l2 * l1l2Loss + 10 * self._config.Coef.l1l2 * qLoss + self._config.Coef.reg * reg).mean().backward()
                 else:
                     (self._config.Coef.ssim * ssimLoss + self._config.Coef.l1l2 * l1l2Loss + self._config.Coef.reg * reg).mean().backward()
->>>>>>> 631efdb4
                 self._optimizer.step()
                 step += 1
                 if step % 1000 == 0:
