from typing import Any
import sys

import torch
from torch import nn
import torch.nn.functional as F
from cfmUtils.base import parallelFunction, Module
import storch

from .encoder import ResidualEncoder, MultiScaleEncoder, TransformerEncoder
from .decoder import ResidualDecoder, MultiScaleDecoder, TransformerDecoder
from .maskedLanguageModel import MaskedLangugeModel
from .stackedAutoRegressive import StackedAutoRegressive
from .quantizer import TransformerQuantizer, TransformerQuantizerStorch, AttentiveQuantizer
from mcqc.losses.structural import CompressionLoss
from mcqc.layers.blocks import L2Normalize


class MultiScaleCompressor(nn.Module):
    def __init__(self, k, channel, numLayers):
        super().__init__()
        self._encoder = MultiScaleEncoder(channel, 3, 1)
        self._quantizer = AttentiveQuantizer(numLayers, k, channel, 0.1)
        self._decoder = MultiScaleDecoder(channel, 3, 1)

    def forward(self, x: torch.Tensor, maskProb: torch.BoolTensor, temp: float, e2e: bool):
        latents = self._encoder(x)
        quantizeds, codes, logits, xs = self._quantizer(latents, maskProb, temp, True)
        restored = torch.tanh(self._decoder(quantizeds))
        return restored, codes, latents, logits, xs


class PQCompressor(nn.Module):
    def __init__(self, k, channel, numLayers):
        super().__init__()
        self._k = k
        self._encoder = ResidualEncoder(channel)
        self._quantizer = nn.ModuleList(AttentiveQuantizer(x, channel // len(k), True) for x in k)
        self._decoder = ResidualDecoder(channel)

    def forward(self, x: torch.Tensor, temp: float, e2e: bool):
        latent = self._encoder(x)
        # M * [n, c // M, h, w]
        splits = torch.chunk(latent, len(self._k), 1)
        qs = list()
        codes = list()
        logits = list()
        for quantizer, split in zip(self._quantizer, splits):
            q, c, l, wv = quantizer(split, temp, True)
            qs.append(q)
            codes.append(c)
            logits.append(l)
        quantized = torch.cat(qs, 1)
        restored = torch.tanh(self._decoder(quantized))
        return restored, codes, logits


class PQSAGCompressor(nn.Module):
    def __init__(self, k, channel, numLayers):
        super().__init__()
        self._k = k
        self._encoder = ResidualEncoder(channel)
        self._quantizer = nn.ModuleList(AttentiveQuantizer(x, channel // len(k), True) for x in k)
        self._decoder = ResidualDecoder(channel)
<<<<<<< HEAD
        self._context = nn.ModuleList(MaskedLangugeModel(channel // len(k), 1, numLayers, channel // len(k), x) for x in k)
=======
        self._context = StackedAutoRegressive(channel // len(k), 1, numLayers, channel // len(k), k)
>>>>>>> 29bb6cbc

    def forward(self, x: torch.Tensor, temp: float, e2e: bool):
        latent = self._encoder(x)
        # M * [n, c // M, h, w]
        splits = torch.chunk(latent, len(self._k), 1)
        qs = list()
        codes = list()
        logits = list()
        for quantizer, split in zip(self._quantizer, splits):
            q, c, l, wv = quantizer(split, temp, True)
            qs.append(q)
            codes.append(c)
            logits.append(l)
        predicts, targets = self._context(qs, codes)
        quantized = torch.cat(qs, 1)
        restored = torch.tanh(self._decoder(quantized))
        return restored, codes, logits, predicts, targets


class MultiScaleCompressorSplitted(nn.Module):
    def __init__(self, k , channel, nPreLayers):
        super().__init__()
        self._preEncoder = MultiScaleEncoder(channel, nPreLayers, 1)
        self._transEncoder = TransformerEncoder(3, k, channel, normalize=False)
        self._quantizer = AttentiveQuantizer(k, channel, 0.1)
        # self._decoder = nn.Sequential(TransformerDecoder(1, channel), MultiScaleDecoder(channel, nPreLayers, 1))
        self._decoder = MultiScaleDecoder(channel, nPreLayers, 1)

    def _encoder(self, x):
        return self._transEncoder(self._preEncoder(x), self._quantizer.getCodebook())[0]
        # return self._preEncoder(x)

    def forward(self, x: torch.Tensor, temp: float, e2e: bool):
        latents = self._preEncoder(x)
        latents, predicts = self._transEncoder(latents, self._quantizer.getCodebook())
        quantizeds, softQs, codes, logits = self._quantizer(latents, temp, True)
        if e2e is None:
            restored = torch.tanh(self._decoder(latents))
        elif not e2e:
            mixeds = list()
            for latent, q in zip(latents, quantizeds):
                mixeds.append((q - latent).detach() + latent)
            restored = torch.tanh(self._decoder(mixeds))
        else:
            restored = torch.tanh(self._decoder(quantizeds))
        return restored, codes, latents, (predicts, logits), quantizeds, softQs


class MultiScaleCompressorExp(nn.Module):
    def __init__(self, k , channel, nPreLayers):
        super().__init__()
        stage = len(k)
        self._encoder = MultiScaleEncoder(channel, nPreLayers, 1)
        self._quantizer = TransformerQuantizer(k, channel, 0.1)
        self._decoder = MultiScaleDecoder(channel, nPreLayers, 1)

    def forward(self, x: torch.Tensor, temp: float, e2e: bool):
        if e2e:
            latents = self._encoder(x)
        else:
            with torch.no_grad():
                latents = self._encoder(x)
        quantizeds, codes, logits = self._quantizer(latents, temp, True)
        if e2e:
            restored = torch.tanh(self._decoder(latents))
        elif e2e is None:
            with torch.no_grad():
                restored = torch.tanh(self._decoder(latents))
        else:
            restored = torch.tanh(self._decoder(quantizeds))
        return restored, codes, latents, logits, quantizeds


class MultiScaleCompressorStorch(nn.Module):
    def __init__(self, k , channel, nPreLayers):
        super().__init__()
        stage = len(k)
        self._encoder = MultiScaleEncoder(channel, nPreLayers, 1)
        self._quantizer = TransformerQuantizerStorch(k, channel, 0.1)
        self._decoder = MultiScaleDecoder(channel, nPreLayers, 1)

    def forward(self, x: torch.Tensor, temp: float, transform: bool):
        latents = self._encoder(x)
        quantizeds, codes, logits = self._quantizer(latents, temp, transform)
        restored = torch.tanh(self._decoder(quantizeds))
        # clipped = restored.clamp(-1.0, 1.0)
        # restored = (clipped - restored).detach() + restored
        return restored, codes, latents, logits, quantizeds


class MultiScaleCompressorRein(nn.Module):
    def __init__(self, k , channel, nPreLayers):
        super().__init__()
        stage = len(k)
        self._encoder = MultiScaleEncoder(channel, nPreLayers, stage)
        self._quantizer = TransformerQuantizerRein(k, channel, 0.1)
        self._decoder = MultiScaleDecoder(channel, nPreLayers, stage)

    def forward(self, x: torch.Tensor, codes=None):
        latents = self._encoder(x)
        if codes is not None:
            quantizeds, logits, negLogPs = self._quantizer(latents, codes)
            return quantizeds, logits, negLogPs
        quantizeds, codes, logits, negLogPs = self._quantizer(latents, codes)
        restored = torch.tanh(self._decoder(quantizeds))
        return restored, codes, latents, negLogPs, logits, quantizeds


class MultiScaleVQCompressor(nn.Module):
    def __init__(self, k , channel, nPreLayers):
        super().__init__()
        stage = len(k)
        self._encoder = MultiScaleEncoder(channel, nPreLayers, stage)
        self._quantizer = VQuantizer(k, channel, 0.1)
        self._decoder = MultiScaleDecoder(channel, nPreLayers, stage)

    def forward(self, x: torch.Tensor, temperature: float, hard: bool):
        latents = self._encoder(x)
        quantizeds, codes, zszq, codewords = self._quantizer(latents, temperature, hard)
        restored = torch.tanh(self._decoder(quantizeds))
        return restored, codes, latents, zszq, quantizeds, codewords # newLogits<|MERGE_RESOLUTION|>--- conflicted
+++ resolved
@@ -62,11 +62,7 @@
         self._encoder = ResidualEncoder(channel)
         self._quantizer = nn.ModuleList(AttentiveQuantizer(x, channel // len(k), True) for x in k)
         self._decoder = ResidualDecoder(channel)
-<<<<<<< HEAD
-        self._context = nn.ModuleList(MaskedLangugeModel(channel // len(k), 1, numLayers, channel // len(k), x) for x in k)
-=======
         self._context = StackedAutoRegressive(channel // len(k), 1, numLayers, channel // len(k), k)
->>>>>>> 29bb6cbc
 
     def forward(self, x: torch.Tensor, temp: float, e2e: bool):
         latent = self._encoder(x)
