--- conflicted
+++ resolved
@@ -29,11 +29,7 @@
 class WholePQSAG(nn.Module):
     def __init__(self, k, channel, numLayers):
         super().__init__()
-<<<<<<< HEAD
-        self._compressor = PQMLMCompressor(k, channel, numLayers)
-=======
         self._compressor = PQSAGCompressor(k, channel, numLayers)
->>>>>>> 29bb6cbc
         self._cLoss = CompressionLoss()
         self._mLoss = SAGLoss()
 
@@ -42,15 +38,8 @@
         restored, codes, logits, predicts, targets = self._compressor(image, temp, True)
 
         ssimLoss, l1l2Loss, reg = self._cLoss(image, restored, None, logits, None)
-<<<<<<< HEAD
-        mlmLoss = list()
-        for mlm, logit, mask, target in zip(self._mLoss, predicts, masks, targets):
-            mlmLoss.append(mlm(logit, target, mask))
-        return (ssimLoss, l1l2Loss, reg), (restored, codes, None, logits, None)
-=======
         mlmLoss = self._mLoss(predicts, targets)
         return (ssimLoss, l1l2Loss, mlmLoss), (restored, codes, None, logits, None)
->>>>>>> 29bb6cbc
 
 
 class Whole(nn.Module):
